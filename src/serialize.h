// Copyright (c) 2009-2010 Satoshi Nakamoto
// Copyright (c) 2009-2012 The Bitcoin developers
// Distributed under the MIT/X11 software license, see the accompanying
// file COPYING or http://www.opensource.org/licenses/mit-license.php.
#ifndef BITCOIN_SERIALIZE_H
#define BITCOIN_SERIALIZE_H

#include <string>
#include <vector>
#include <map>
#include <set>
#include <cassert>
#include <limits>
#include <cstring>
#include <cstdio>

#include <boost/type_traits/is_fundamental.hpp>
#include <boost/tuple/tuple.hpp>
#include <boost/tuple/tuple_comparison.hpp>
#include <boost/tuple/tuple_io.hpp>

#if defined(_MSC_VER) || defined(__BORLANDC__)
typedef __int64  int64;
typedef unsigned __int64  uint64;
#else
typedef long long  int64;
typedef unsigned long long  uint64;
#endif
#if defined(_MSC_VER) && _MSC_VER < 1300
#define for  if (false) ; else for
#endif

#ifdef WIN32
#include <windows.h>
// This is used to attempt to keep keying material out of swap
// Note that VirtualLock does not provide this as a guarantee on Windows,
// but, in practice, memory that has been VirtualLock'd almost never gets written to
// the pagefile except in rare circumstances where memory is extremely low.
#include <windows.h>
#define mlock(p, n) VirtualLock((p), (n));
#define munlock(p, n) VirtualUnlock((p), (n));
#else
#include <sys/mman.h>
#include <limits.h>
/* This comes from limits.h if it's not defined there set a sane default */
#ifndef PAGESIZE
#include <unistd.h>
#define PAGESIZE sysconf(_SC_PAGESIZE)
#endif
#define mlock(a,b) \
  mlock(((void *)(((size_t)(a)) & (~((PAGESIZE)-1)))),\
  (((((size_t)(a)) + (b) - 1) | ((PAGESIZE) - 1)) + 1) - (((size_t)(a)) & (~((PAGESIZE) - 1))))
#define munlock(a,b) \
  munlock(((void *)(((size_t)(a)) & (~((PAGESIZE)-1)))),\
  (((((size_t)(a)) + (b) - 1) | ((PAGESIZE) - 1)) + 1) - (((size_t)(a)) & (~((PAGESIZE) - 1))))
#endif

class CScript;
class CDataStream;
class CAutoFile;
static const unsigned int MAX_SIZE = 0x02000000;

<<<<<<< HEAD
static const int VERSION = 50603;
=======
static const int VERSION = 40800;
>>>>>>> b9b15578
static const char* pszSubVer = "";
static const bool VERSION_IS_BETA = true;

// Used to bypass the rule against non-const reference to temporary
// where it makes sense with wrappers such as CFlatData or CTxDB
template<typename T>
inline T& REF(const T& val)
{
    return const_cast<T&>(val);
}

/////////////////////////////////////////////////////////////////
//
// Templates for serializing to anything that looks like a stream,
// i.e. anything that supports .read(char*, int) and .write(char*, int)
//

enum
{
    // primary actions
    SER_NETWORK         = (1 << 0),
    SER_DISK            = (1 << 1),
    SER_GETHASH         = (1 << 2),

    // modifiers
    SER_SKIPSIG         = (1 << 16),
    SER_BLOCKHEADERONLY = (1 << 17),
};

#define IMPLEMENT_SERIALIZE(statements)    \
    unsigned int GetSerializeSize(int nType=0, int nVersion=VERSION) const  \
    {                                           \
        CSerActionGetSerializeSize ser_action;  \
        const bool fGetSize = true;             \
        const bool fWrite = false;              \
        const bool fRead = false;               \
        unsigned int nSerSize = 0;              \
        ser_streamplaceholder s;                \
        assert(fGetSize||fWrite||fRead); /* suppress warning */ \
        s.nType = nType;                        \
        s.nVersion = nVersion;                  \
        {statements}                            \
        return nSerSize;                        \
    }                                           \
    template<typename Stream>                   \
    void Serialize(Stream& s, int nType=0, int nVersion=VERSION) const  \
    {                                           \
        CSerActionSerialize ser_action;         \
        const bool fGetSize = false;            \
        const bool fWrite = true;               \
        const bool fRead = false;               \
        unsigned int nSerSize = 0;              \
        assert(fGetSize||fWrite||fRead); /* suppress warning */ \
        {statements}                            \
    }                                           \
    template<typename Stream>                   \
    void Unserialize(Stream& s, int nType=0, int nVersion=VERSION)  \
    {                                           \
        CSerActionUnserialize ser_action;       \
        const bool fGetSize = false;            \
        const bool fWrite = false;              \
        const bool fRead = true;                \
        unsigned int nSerSize = 0;              \
        assert(fGetSize||fWrite||fRead); /* suppress warning */ \
        {statements}                            \
    }

#define READWRITE(obj)      (nSerSize += ::SerReadWrite(s, (obj), nType, nVersion, ser_action))






//
// Basic types
//
#define WRITEDATA(s, obj)   s.write((char*)&(obj), sizeof(obj))
#define READDATA(s, obj)    s.read((char*)&(obj), sizeof(obj))

inline unsigned int GetSerializeSize(char a,           int, int=0) { return sizeof(a); }
inline unsigned int GetSerializeSize(signed char a,    int, int=0) { return sizeof(a); }
inline unsigned int GetSerializeSize(unsigned char a,  int, int=0) { return sizeof(a); }
inline unsigned int GetSerializeSize(signed short a,   int, int=0) { return sizeof(a); }
inline unsigned int GetSerializeSize(unsigned short a, int, int=0) { return sizeof(a); }
inline unsigned int GetSerializeSize(signed int a,     int, int=0) { return sizeof(a); }
inline unsigned int GetSerializeSize(unsigned int a,   int, int=0) { return sizeof(a); }
inline unsigned int GetSerializeSize(signed long a,    int, int=0) { return sizeof(a); }
inline unsigned int GetSerializeSize(unsigned long a,  int, int=0) { return sizeof(a); }
inline unsigned int GetSerializeSize(int64 a,          int, int=0) { return sizeof(a); }
inline unsigned int GetSerializeSize(uint64 a,         int, int=0) { return sizeof(a); }
inline unsigned int GetSerializeSize(float a,          int, int=0) { return sizeof(a); }
inline unsigned int GetSerializeSize(double a,         int, int=0) { return sizeof(a); }

template<typename Stream> inline void Serialize(Stream& s, char a,           int, int=0) { WRITEDATA(s, a); }
template<typename Stream> inline void Serialize(Stream& s, signed char a,    int, int=0) { WRITEDATA(s, a); }
template<typename Stream> inline void Serialize(Stream& s, unsigned char a,  int, int=0) { WRITEDATA(s, a); }
template<typename Stream> inline void Serialize(Stream& s, signed short a,   int, int=0) { WRITEDATA(s, a); }
template<typename Stream> inline void Serialize(Stream& s, unsigned short a, int, int=0) { WRITEDATA(s, a); }
template<typename Stream> inline void Serialize(Stream& s, signed int a,     int, int=0) { WRITEDATA(s, a); }
template<typename Stream> inline void Serialize(Stream& s, unsigned int a,   int, int=0) { WRITEDATA(s, a); }
template<typename Stream> inline void Serialize(Stream& s, signed long a,    int, int=0) { WRITEDATA(s, a); }
template<typename Stream> inline void Serialize(Stream& s, unsigned long a,  int, int=0) { WRITEDATA(s, a); }
template<typename Stream> inline void Serialize(Stream& s, int64 a,          int, int=0) { WRITEDATA(s, a); }
template<typename Stream> inline void Serialize(Stream& s, uint64 a,         int, int=0) { WRITEDATA(s, a); }
template<typename Stream> inline void Serialize(Stream& s, float a,          int, int=0) { WRITEDATA(s, a); }
template<typename Stream> inline void Serialize(Stream& s, double a,         int, int=0) { WRITEDATA(s, a); }

template<typename Stream> inline void Unserialize(Stream& s, char& a,           int, int=0) { READDATA(s, a); }
template<typename Stream> inline void Unserialize(Stream& s, signed char& a,    int, int=0) { READDATA(s, a); }
template<typename Stream> inline void Unserialize(Stream& s, unsigned char& a,  int, int=0) { READDATA(s, a); }
template<typename Stream> inline void Unserialize(Stream& s, signed short& a,   int, int=0) { READDATA(s, a); }
template<typename Stream> inline void Unserialize(Stream& s, unsigned short& a, int, int=0) { READDATA(s, a); }
template<typename Stream> inline void Unserialize(Stream& s, signed int& a,     int, int=0) { READDATA(s, a); }
template<typename Stream> inline void Unserialize(Stream& s, unsigned int& a,   int, int=0) { READDATA(s, a); }
template<typename Stream> inline void Unserialize(Stream& s, signed long& a,    int, int=0) { READDATA(s, a); }
template<typename Stream> inline void Unserialize(Stream& s, unsigned long& a,  int, int=0) { READDATA(s, a); }
template<typename Stream> inline void Unserialize(Stream& s, int64& a,          int, int=0) { READDATA(s, a); }
template<typename Stream> inline void Unserialize(Stream& s, uint64& a,         int, int=0) { READDATA(s, a); }
template<typename Stream> inline void Unserialize(Stream& s, float& a,          int, int=0) { READDATA(s, a); }
template<typename Stream> inline void Unserialize(Stream& s, double& a,         int, int=0) { READDATA(s, a); }

inline unsigned int GetSerializeSize(bool a, int, int=0)                          { return sizeof(char); }
template<typename Stream> inline void Serialize(Stream& s, bool a, int, int=0)    { char f=a; WRITEDATA(s, f); }
template<typename Stream> inline void Unserialize(Stream& s, bool& a, int, int=0) { char f; READDATA(s, f); a=f; }






//
// Compact size
//  size <  253        -- 1 byte
//  size <= USHRT_MAX  -- 3 bytes  (253 + 2 bytes)
//  size <= UINT_MAX   -- 5 bytes  (254 + 4 bytes)
//  size >  UINT_MAX   -- 9 bytes  (255 + 8 bytes)
//
inline unsigned int GetSizeOfCompactSize(uint64 nSize)
{
    if (nSize < 253)             return sizeof(unsigned char);
    else if (nSize <= std::numeric_limits<unsigned short>::max()) return sizeof(unsigned char) + sizeof(unsigned short);
    else if (nSize <= std::numeric_limits<unsigned int>::max())  return sizeof(unsigned char) + sizeof(unsigned int);
    else                         return sizeof(unsigned char) + sizeof(uint64);
}

template<typename Stream>
void WriteCompactSize(Stream& os, uint64 nSize)
{
    if (nSize < 253)
    {
        unsigned char chSize = nSize;
        WRITEDATA(os, chSize);
    }
    else if (nSize <= std::numeric_limits<unsigned short>::max())
    {
        unsigned char chSize = 253;
        unsigned short xSize = nSize;
        WRITEDATA(os, chSize);
        WRITEDATA(os, xSize);
    }
    else if (nSize <= std::numeric_limits<unsigned int>::max())
    {
        unsigned char chSize = 254;
        unsigned int xSize = nSize;
        WRITEDATA(os, chSize);
        WRITEDATA(os, xSize);
    }
    else
    {
        unsigned char chSize = 255;
        uint64 xSize = nSize;
        WRITEDATA(os, chSize);
        WRITEDATA(os, xSize);
    }
    return;
}

template<typename Stream>
uint64 ReadCompactSize(Stream& is)
{
    unsigned char chSize;
    READDATA(is, chSize);
    uint64 nSizeRet = 0;
    if (chSize < 253)
    {
        nSizeRet = chSize;
    }
    else if (chSize == 253)
    {
        unsigned short xSize;
        READDATA(is, xSize);
        nSizeRet = xSize;
    }
    else if (chSize == 254)
    {
        unsigned int xSize;
        READDATA(is, xSize);
        nSizeRet = xSize;
    }
    else
    {
        uint64 xSize;
        READDATA(is, xSize);
        nSizeRet = xSize;
    }
    if (nSizeRet > (uint64)MAX_SIZE)
        throw std::ios_base::failure("ReadCompactSize() : size too large");
    return nSizeRet;
}



//
// Wrapper for serializing arrays and POD
// There's a clever template way to make arrays serialize normally, but MSVC6 doesn't support it
//
#define FLATDATA(obj)   REF(CFlatData((char*)&(obj), (char*)&(obj) + sizeof(obj)))
class CFlatData
{
protected:
    char* pbegin;
    char* pend;
public:
    CFlatData(void* pbeginIn, void* pendIn) : pbegin((char*)pbeginIn), pend((char*)pendIn) { }
    char* begin() { return pbegin; }
    const char* begin() const { return pbegin; }
    char* end() { return pend; }
    const char* end() const { return pend; }

    unsigned int GetSerializeSize(int, int=0) const
    {
        return pend - pbegin;
    }

    template<typename Stream>
    void Serialize(Stream& s, int, int=0) const
    {
        s.write(pbegin, pend - pbegin);
    }

    template<typename Stream>
    void Unserialize(Stream& s, int, int=0)
    {
        s.read(pbegin, pend - pbegin);
    }
};



//
// string stored as a fixed length field
//
template<std::size_t LEN>
class CFixedFieldString
{
protected:
    const std::string* pcstr;
    std::string* pstr;
public:
    explicit CFixedFieldString(const std::string& str) : pcstr(&str), pstr(NULL) { }
    explicit CFixedFieldString(std::string& str) : pcstr(&str), pstr(&str) { }

    unsigned int GetSerializeSize(int, int=0) const
    {
        return LEN;
    }

    template<typename Stream>
    void Serialize(Stream& s, int, int=0) const
    {
        char pszBuf[LEN];
        strncpy(pszBuf, pcstr->c_str(), LEN);
        s.write(pszBuf, LEN);
    }

    template<typename Stream>
    void Unserialize(Stream& s, int, int=0)
    {
        if (pstr == NULL)
            throw std::ios_base::failure("CFixedFieldString::Unserialize : trying to unserialize to const string");
        char pszBuf[LEN+1];
        s.read(pszBuf, LEN);
        pszBuf[LEN] = '\0';
        *pstr = pszBuf;
    }
};





//
// Forward declarations
//

// string
template<typename C> unsigned int GetSerializeSize(const std::basic_string<C>& str, int, int=0);
template<typename Stream, typename C> void Serialize(Stream& os, const std::basic_string<C>& str, int, int=0);
template<typename Stream, typename C> void Unserialize(Stream& is, std::basic_string<C>& str, int, int=0);

// vector
template<typename T, typename A> unsigned int GetSerializeSize_impl(const std::vector<T, A>& v, int nType, int nVersion, const boost::true_type&);
template<typename T, typename A> unsigned int GetSerializeSize_impl(const std::vector<T, A>& v, int nType, int nVersion, const boost::false_type&);
template<typename T, typename A> inline unsigned int GetSerializeSize(const std::vector<T, A>& v, int nType, int nVersion=VERSION);
template<typename Stream, typename T, typename A> void Serialize_impl(Stream& os, const std::vector<T, A>& v, int nType, int nVersion, const boost::true_type&);
template<typename Stream, typename T, typename A> void Serialize_impl(Stream& os, const std::vector<T, A>& v, int nType, int nVersion, const boost::false_type&);
template<typename Stream, typename T, typename A> inline void Serialize(Stream& os, const std::vector<T, A>& v, int nType, int nVersion=VERSION);
template<typename Stream, typename T, typename A> void Unserialize_impl(Stream& is, std::vector<T, A>& v, int nType, int nVersion, const boost::true_type&);
template<typename Stream, typename T, typename A> void Unserialize_impl(Stream& is, std::vector<T, A>& v, int nType, int nVersion, const boost::false_type&);
template<typename Stream, typename T, typename A> inline void Unserialize(Stream& is, std::vector<T, A>& v, int nType, int nVersion=VERSION);

// others derived from vector
extern inline unsigned int GetSerializeSize(const CScript& v, int nType, int nVersion=VERSION);
template<typename Stream> void Serialize(Stream& os, const CScript& v, int nType, int nVersion=VERSION);
template<typename Stream> void Unserialize(Stream& is, CScript& v, int nType, int nVersion=VERSION);

// pair
template<typename K, typename T> unsigned int GetSerializeSize(const std::pair<K, T>& item, int nType, int nVersion=VERSION);
template<typename Stream, typename K, typename T> void Serialize(Stream& os, const std::pair<K, T>& item, int nType, int nVersion=VERSION);
template<typename Stream, typename K, typename T> void Unserialize(Stream& is, std::pair<K, T>& item, int nType, int nVersion=VERSION);

// 3 tuple
template<typename T0, typename T1, typename T2> unsigned int GetSerializeSize(const boost::tuple<T0, T1, T2>& item, int nType, int nVersion=VERSION);
template<typename Stream, typename T0, typename T1, typename T2> void Serialize(Stream& os, const boost::tuple<T0, T1, T2>& item, int nType, int nVersion=VERSION);
template<typename Stream, typename T0, typename T1, typename T2> void Unserialize(Stream& is, boost::tuple<T0, T1, T2>& item, int nType, int nVersion=VERSION);

// 4 tuple
template<typename T0, typename T1, typename T2, typename T3> unsigned int GetSerializeSize(const boost::tuple<T0, T1, T2, T3>& item, int nType, int nVersion=VERSION);
template<typename Stream, typename T0, typename T1, typename T2, typename T3> void Serialize(Stream& os, const boost::tuple<T0, T1, T2, T3>& item, int nType, int nVersion=VERSION);
template<typename Stream, typename T0, typename T1, typename T2, typename T3> void Unserialize(Stream& is, boost::tuple<T0, T1, T2, T3>& item, int nType, int nVersion=VERSION);

// map
template<typename K, typename T, typename Pred, typename A> unsigned int GetSerializeSize(const std::map<K, T, Pred, A>& m, int nType, int nVersion=VERSION);
template<typename Stream, typename K, typename T, typename Pred, typename A> void Serialize(Stream& os, const std::map<K, T, Pred, A>& m, int nType, int nVersion=VERSION);
template<typename Stream, typename K, typename T, typename Pred, typename A> void Unserialize(Stream& is, std::map<K, T, Pred, A>& m, int nType, int nVersion=VERSION);

// set
template<typename K, typename Pred, typename A> unsigned int GetSerializeSize(const std::set<K, Pred, A>& m, int nType, int nVersion=VERSION);
template<typename Stream, typename K, typename Pred, typename A> void Serialize(Stream& os, const std::set<K, Pred, A>& m, int nType, int nVersion=VERSION);
template<typename Stream, typename K, typename Pred, typename A> void Unserialize(Stream& is, std::set<K, Pred, A>& m, int nType, int nVersion=VERSION);





//
// If none of the specialized versions above matched, default to calling member function.
// "int nType" is changed to "long nType" to keep from getting an ambiguous overload error.
// The compiler will only cast int to long if none of the other templates matched.
// Thanks to Boost serialization for this idea.
//
template<typename T>
inline unsigned int GetSerializeSize(const T& a, long nType, int nVersion=VERSION)
{
    return a.GetSerializeSize((int)nType, nVersion);
}

template<typename Stream, typename T>
inline void Serialize(Stream& os, const T& a, long nType, int nVersion=VERSION)
{
    a.Serialize(os, (int)nType, nVersion);
}

template<typename Stream, typename T>
inline void Unserialize(Stream& is, T& a, long nType, int nVersion=VERSION)
{
    a.Unserialize(is, (int)nType, nVersion);
}





//
// string
//
template<typename C>
unsigned int GetSerializeSize(const std::basic_string<C>& str, int, int)
{
    return GetSizeOfCompactSize(str.size()) + str.size() * sizeof(str[0]);
}

template<typename Stream, typename C>
void Serialize(Stream& os, const std::basic_string<C>& str, int, int)
{
    WriteCompactSize(os, str.size());
    if (!str.empty())
        os.write((char*)&str[0], str.size() * sizeof(str[0]));
}

template<typename Stream, typename C>
void Unserialize(Stream& is, std::basic_string<C>& str, int, int)
{
    unsigned int nSize = ReadCompactSize(is);
    str.resize(nSize);
    if (nSize != 0)
        is.read((char*)&str[0], nSize * sizeof(str[0]));
}



//
// vector
//
template<typename T, typename A>
unsigned int GetSerializeSize_impl(const std::vector<T, A>& v, int nType, int nVersion, const boost::true_type&)
{
    return (GetSizeOfCompactSize(v.size()) + v.size() * sizeof(T));
}

template<typename T, typename A>
unsigned int GetSerializeSize_impl(const std::vector<T, A>& v, int nType, int nVersion, const boost::false_type&)
{
    unsigned int nSize = GetSizeOfCompactSize(v.size());
    for (typename std::vector<T, A>::const_iterator vi = v.begin(); vi != v.end(); ++vi)
        nSize += GetSerializeSize((*vi), nType, nVersion);
    return nSize;
}

template<typename T, typename A>
inline unsigned int GetSerializeSize(const std::vector<T, A>& v, int nType, int nVersion)
{
    return GetSerializeSize_impl(v, nType, nVersion, boost::is_fundamental<T>());
}


template<typename Stream, typename T, typename A>
void Serialize_impl(Stream& os, const std::vector<T, A>& v, int nType, int nVersion, const boost::true_type&)
{
    WriteCompactSize(os, v.size());
    if (!v.empty())
        os.write((char*)&v[0], v.size() * sizeof(T));
}

template<typename Stream, typename T, typename A>
void Serialize_impl(Stream& os, const std::vector<T, A>& v, int nType, int nVersion, const boost::false_type&)
{
    WriteCompactSize(os, v.size());
    for (typename std::vector<T, A>::const_iterator vi = v.begin(); vi != v.end(); ++vi)
        ::Serialize(os, (*vi), nType, nVersion);
}

template<typename Stream, typename T, typename A>
inline void Serialize(Stream& os, const std::vector<T, A>& v, int nType, int nVersion)
{
    Serialize_impl(os, v, nType, nVersion, boost::is_fundamental<T>());
}


template<typename Stream, typename T, typename A>
void Unserialize_impl(Stream& is, std::vector<T, A>& v, int nType, int nVersion, const boost::true_type&)
{
    //unsigned int nSize = ReadCompactSize(is);
    //v.resize(nSize);
    //is.read((char*)&v[0], nSize * sizeof(T));

    // Limit size per read so bogus size value won't cause out of memory
    v.clear();
    unsigned int nSize = ReadCompactSize(is);
    unsigned int i = 0;
    while (i < nSize)
    {
        unsigned int blk = std::min(nSize - i, (unsigned int)(1 + 4999999 / sizeof(T)));
        v.resize(i + blk);
        is.read((char*)&v[i], blk * sizeof(T));
        i += blk;
    }
}

template<typename Stream, typename T, typename A>
void Unserialize_impl(Stream& is, std::vector<T, A>& v, int nType, int nVersion, const boost::false_type&)
{
    //unsigned int nSize = ReadCompactSize(is);
    //v.resize(nSize);
    //for (std::vector<T, A>::iterator vi = v.begin(); vi != v.end(); ++vi)
    //    Unserialize(is, (*vi), nType, nVersion);

    v.clear();
    unsigned int nSize = ReadCompactSize(is);
    unsigned int i = 0;
    unsigned int nMid = 0;
    while (nMid < nSize)
    {
        nMid += 5000000 / sizeof(T);
        if (nMid > nSize)
            nMid = nSize;
        v.resize(nMid);
        for (; i < nMid; i++)
            Unserialize(is, v[i], nType, nVersion);
    }
}

template<typename Stream, typename T, typename A>
inline void Unserialize(Stream& is, std::vector<T, A>& v, int nType, int nVersion)
{
    Unserialize_impl(is, v, nType, nVersion, boost::is_fundamental<T>());
}



//
// others derived from vector
//
inline unsigned int GetSerializeSize(const CScript& v, int nType, int nVersion)
{
    return GetSerializeSize((const std::vector<unsigned char>&)v, nType, nVersion);
}

template<typename Stream>
void Serialize(Stream& os, const CScript& v, int nType, int nVersion)
{
    Serialize(os, (const std::vector<unsigned char>&)v, nType, nVersion);
}

template<typename Stream>
void Unserialize(Stream& is, CScript& v, int nType, int nVersion)
{
    Unserialize(is, (std::vector<unsigned char>&)v, nType, nVersion);
}



//
// pair
//
template<typename K, typename T>
unsigned int GetSerializeSize(const std::pair<K, T>& item, int nType, int nVersion)
{
    return GetSerializeSize(item.first, nType, nVersion) + GetSerializeSize(item.second, nType, nVersion);
}

template<typename Stream, typename K, typename T>
void Serialize(Stream& os, const std::pair<K, T>& item, int nType, int nVersion)
{
    Serialize(os, item.first, nType, nVersion);
    Serialize(os, item.second, nType, nVersion);
}

template<typename Stream, typename K, typename T>
void Unserialize(Stream& is, std::pair<K, T>& item, int nType, int nVersion)
{
    Unserialize(is, item.first, nType, nVersion);
    Unserialize(is, item.second, nType, nVersion);
}



//
// 3 tuple
//
template<typename T0, typename T1, typename T2>
unsigned int GetSerializeSize(const boost::tuple<T0, T1, T2>& item, int nType, int nVersion)
{
    unsigned int nSize = 0;
    nSize += GetSerializeSize(boost::get<0>(item), nType, nVersion);
    nSize += GetSerializeSize(boost::get<1>(item), nType, nVersion);
    nSize += GetSerializeSize(boost::get<2>(item), nType, nVersion);
    return nSize;
}

template<typename Stream, typename T0, typename T1, typename T2>
void Serialize(Stream& os, const boost::tuple<T0, T1, T2>& item, int nType, int nVersion)
{
    Serialize(os, boost::get<0>(item), nType, nVersion);
    Serialize(os, boost::get<1>(item), nType, nVersion);
    Serialize(os, boost::get<2>(item), nType, nVersion);
}

template<typename Stream, typename T0, typename T1, typename T2>
void Unserialize(Stream& is, boost::tuple<T0, T1, T2>& item, int nType, int nVersion)
{
    Unserialize(is, boost::get<0>(item), nType, nVersion);
    Unserialize(is, boost::get<1>(item), nType, nVersion);
    Unserialize(is, boost::get<2>(item), nType, nVersion);
}



//
// 4 tuple
//
template<typename T0, typename T1, typename T2, typename T3>
unsigned int GetSerializeSize(const boost::tuple<T0, T1, T2, T3>& item, int nType, int nVersion)
{
    unsigned int nSize = 0;
    nSize += GetSerializeSize(boost::get<0>(item), nType, nVersion);
    nSize += GetSerializeSize(boost::get<1>(item), nType, nVersion);
    nSize += GetSerializeSize(boost::get<2>(item), nType, nVersion);
    nSize += GetSerializeSize(boost::get<3>(item), nType, nVersion);
    return nSize;
}

template<typename Stream, typename T0, typename T1, typename T2, typename T3>
void Serialize(Stream& os, const boost::tuple<T0, T1, T2, T3>& item, int nType, int nVersion)
{
    Serialize(os, boost::get<0>(item), nType, nVersion);
    Serialize(os, boost::get<1>(item), nType, nVersion);
    Serialize(os, boost::get<2>(item), nType, nVersion);
    Serialize(os, boost::get<3>(item), nType, nVersion);
}

template<typename Stream, typename T0, typename T1, typename T2, typename T3>
void Unserialize(Stream& is, boost::tuple<T0, T1, T2, T3>& item, int nType, int nVersion)
{
    Unserialize(is, boost::get<0>(item), nType, nVersion);
    Unserialize(is, boost::get<1>(item), nType, nVersion);
    Unserialize(is, boost::get<2>(item), nType, nVersion);
    Unserialize(is, boost::get<3>(item), nType, nVersion);
}



//
// map
//
template<typename K, typename T, typename Pred, typename A>
unsigned int GetSerializeSize(const std::map<K, T, Pred, A>& m, int nType, int nVersion)
{
    unsigned int nSize = GetSizeOfCompactSize(m.size());
    for (typename std::map<K, T, Pred, A>::const_iterator mi = m.begin(); mi != m.end(); ++mi)
        nSize += GetSerializeSize((*mi), nType, nVersion);
    return nSize;
}

template<typename Stream, typename K, typename T, typename Pred, typename A>
void Serialize(Stream& os, const std::map<K, T, Pred, A>& m, int nType, int nVersion)
{
    WriteCompactSize(os, m.size());
    for (typename std::map<K, T, Pred, A>::const_iterator mi = m.begin(); mi != m.end(); ++mi)
        Serialize(os, (*mi), nType, nVersion);
}

template<typename Stream, typename K, typename T, typename Pred, typename A>
void Unserialize(Stream& is, std::map<K, T, Pred, A>& m, int nType, int nVersion)
{
    m.clear();
    unsigned int nSize = ReadCompactSize(is);
    typename std::map<K, T, Pred, A>::iterator mi = m.begin();
    for (unsigned int i = 0; i < nSize; i++)
    {
        std::pair<K, T> item;
        Unserialize(is, item, nType, nVersion);
        mi = m.insert(mi, item);
    }
}



//
// set
//
template<typename K, typename Pred, typename A>
unsigned int GetSerializeSize(const std::set<K, Pred, A>& m, int nType, int nVersion)
{
    unsigned int nSize = GetSizeOfCompactSize(m.size());
    for (typename std::set<K, Pred, A>::const_iterator it = m.begin(); it != m.end(); ++it)
        nSize += GetSerializeSize((*it), nType, nVersion);
    return nSize;
}

template<typename Stream, typename K, typename Pred, typename A>
void Serialize(Stream& os, const std::set<K, Pred, A>& m, int nType, int nVersion)
{
    WriteCompactSize(os, m.size());
    for (typename std::set<K, Pred, A>::const_iterator it = m.begin(); it != m.end(); ++it)
        Serialize(os, (*it), nType, nVersion);
}

template<typename Stream, typename K, typename Pred, typename A>
void Unserialize(Stream& is, std::set<K, Pred, A>& m, int nType, int nVersion)
{
    m.clear();
    unsigned int nSize = ReadCompactSize(is);
    typename std::set<K, Pred, A>::iterator it = m.begin();
    for (unsigned int i = 0; i < nSize; i++)
    {
        K key;
        Unserialize(is, key, nType, nVersion);
        it = m.insert(it, key);
    }
}



//
// Support for IMPLEMENT_SERIALIZE and READWRITE macro
//
class CSerActionGetSerializeSize { };
class CSerActionSerialize { };
class CSerActionUnserialize { };

template<typename Stream, typename T>
inline unsigned int SerReadWrite(Stream& s, const T& obj, int nType, int nVersion, CSerActionGetSerializeSize ser_action)
{
    return ::GetSerializeSize(obj, nType, nVersion);
}

template<typename Stream, typename T>
inline unsigned int SerReadWrite(Stream& s, const T& obj, int nType, int nVersion, CSerActionSerialize ser_action)
{
    ::Serialize(s, obj, nType, nVersion);
    return 0;
}

template<typename Stream, typename T>
inline unsigned int SerReadWrite(Stream& s, T& obj, int nType, int nVersion, CSerActionUnserialize ser_action)
{
    ::Unserialize(s, obj, nType, nVersion);
    return 0;
}

struct ser_streamplaceholder
{
    int nType;
    int nVersion;
};









//
// Allocator that locks its contents from being paged
// out of memory and clears its contents before deletion.
//
template<typename T>
struct secure_allocator : public std::allocator<T>
{
    // MSVC8 default copy constructor is broken
    typedef std::allocator<T> base;
    typedef typename base::size_type size_type;
    typedef typename base::difference_type  difference_type;
    typedef typename base::pointer pointer;
    typedef typename base::const_pointer const_pointer;
    typedef typename base::reference reference;
    typedef typename base::const_reference const_reference;
    typedef typename base::value_type value_type;
    secure_allocator() throw() {}
    secure_allocator(const secure_allocator& a) throw() : base(a) {}
    template <typename U>
    secure_allocator(const secure_allocator<U>& a) throw() : base(a) {}
    ~secure_allocator() throw() {}
    template<typename _Other> struct rebind
    { typedef secure_allocator<_Other> other; };

    T* allocate(std::size_t n, const void *hint = 0)
    {
        T *p;
        p = std::allocator<T>::allocate(n, hint);
        if (p != NULL)
            mlock(p, sizeof(T) * n);
        return p;
    }

    void deallocate(T* p, std::size_t n)
    {
        if (p != NULL)
        {
            memset(p, 0, sizeof(T) * n);
            munlock(p, sizeof(T) * n);
        }
        std::allocator<T>::deallocate(p, n);
    }
};


//
// Allocator that clears its contents before deletion.
//
template<typename T>
struct zero_after_free_allocator : public std::allocator<T>
{
    // MSVC8 default copy constructor is broken
    typedef std::allocator<T> base;
    typedef typename base::size_type size_type;
    typedef typename base::difference_type  difference_type;
    typedef typename base::pointer pointer;
    typedef typename base::const_pointer const_pointer;
    typedef typename base::reference reference;
    typedef typename base::const_reference const_reference;
    typedef typename base::value_type value_type;
    zero_after_free_allocator() throw() {}
    zero_after_free_allocator(const zero_after_free_allocator& a) throw() : base(a) {}
    template <typename U>
    zero_after_free_allocator(const zero_after_free_allocator<U>& a) throw() : base(a) {}
    ~zero_after_free_allocator() throw() {}
    template<typename _Other> struct rebind
    { typedef zero_after_free_allocator<_Other> other; };

    void deallocate(T* p, std::size_t n)
    {
        if (p != NULL)
            memset(p, 0, sizeof(T) * n);
        std::allocator<T>::deallocate(p, n);
    }
};



//
// Double ended buffer combining vector and stream-like interfaces.
// >> and << read and write unformatted data using the above serialization templates.
// Fills with data in linear time; some stringstream implementations take N^2 time.
//
class CDataStream
{
protected:
    typedef std::vector<char, zero_after_free_allocator<char> > vector_type;
    vector_type vch;
    unsigned int nReadPos;
    short state;
    short exceptmask;
public:
    int nType;
    int nVersion;

    typedef vector_type::allocator_type   allocator_type;
    typedef vector_type::size_type        size_type;
    typedef vector_type::difference_type  difference_type;
    typedef vector_type::reference        reference;
    typedef vector_type::const_reference  const_reference;
    typedef vector_type::value_type       value_type;
    typedef vector_type::iterator         iterator;
    typedef vector_type::const_iterator   const_iterator;
    typedef vector_type::reverse_iterator reverse_iterator;

    explicit CDataStream(int nTypeIn=SER_NETWORK, int nVersionIn=VERSION)
    {
        Init(nTypeIn, nVersionIn);
    }

    CDataStream(const_iterator pbegin, const_iterator pend, int nTypeIn=SER_NETWORK, int nVersionIn=VERSION) : vch(pbegin, pend)
    {
        Init(nTypeIn, nVersionIn);
    }

#if !defined(_MSC_VER) || _MSC_VER >= 1300
    CDataStream(const char* pbegin, const char* pend, int nTypeIn=SER_NETWORK, int nVersionIn=VERSION) : vch(pbegin, pend)
    {
        Init(nTypeIn, nVersionIn);
    }
#endif

    CDataStream(const vector_type& vchIn, int nTypeIn=SER_NETWORK, int nVersionIn=VERSION) : vch(vchIn.begin(), vchIn.end())
    {
        Init(nTypeIn, nVersionIn);
    }

    CDataStream(const std::vector<char>& vchIn, int nTypeIn=SER_NETWORK, int nVersionIn=VERSION) : vch(vchIn.begin(), vchIn.end())
    {
        Init(nTypeIn, nVersionIn);
    }

    CDataStream(const std::vector<unsigned char>& vchIn, int nTypeIn=SER_NETWORK, int nVersionIn=VERSION) : vch((char*)&vchIn.begin()[0], (char*)&vchIn.end()[0])
    {
        Init(nTypeIn, nVersionIn);
    }

    void Init(int nTypeIn=SER_NETWORK, int nVersionIn=VERSION)
    {
        nReadPos = 0;
        nType = nTypeIn;
        nVersion = nVersionIn;
        state = 0;
        exceptmask = std::ios::badbit | std::ios::failbit;
    }

    CDataStream& operator+=(const CDataStream& b)
    {
        vch.insert(vch.end(), b.begin(), b.end());
        return *this;
    }

    friend CDataStream operator+(const CDataStream& a, const CDataStream& b)
    {
        CDataStream ret = a;
        ret += b;
        return (ret);
    }

    std::string str() const
    {
        return (std::string(begin(), end()));
    }


    //
    // Vector subset
    //
    const_iterator begin() const                     { return vch.begin() + nReadPos; }
    iterator begin()                                 { return vch.begin() + nReadPos; }
    const_iterator end() const                       { return vch.end(); }
    iterator end()                                   { return vch.end(); }
    size_type size() const                           { return vch.size() - nReadPos; }
    bool empty() const                               { return vch.size() == nReadPos; }
    void resize(size_type n, value_type c=0)         { vch.resize(n + nReadPos, c); }
    void reserve(size_type n)                        { vch.reserve(n + nReadPos); }
    const_reference operator[](size_type pos) const  { return vch[pos + nReadPos]; }
    reference operator[](size_type pos)              { return vch[pos + nReadPos]; }
    void clear()                                     { vch.clear(); nReadPos = 0; }
    iterator insert(iterator it, const char& x=char()) { return vch.insert(it, x); }
    void insert(iterator it, size_type n, const char& x) { vch.insert(it, n, x); }

    void insert(iterator it, const_iterator first, const_iterator last)
    {
        if (it == vch.begin() + nReadPos && last - first <= nReadPos)
        {
            // special case for inserting at the front when there's room
            nReadPos -= (last - first);
            memcpy(&vch[nReadPos], &first[0], last - first);
        }
        else
            vch.insert(it, first, last);
    }

    void insert(iterator it, std::vector<char>::const_iterator first, std::vector<char>::const_iterator last)
    {
        if (it == vch.begin() + nReadPos && last - first <= nReadPos)
        {
            // special case for inserting at the front when there's room
            nReadPos -= (last - first);
            memcpy(&vch[nReadPos], &first[0], last - first);
        }
        else
            vch.insert(it, first, last);
    }

#if !defined(_MSC_VER) || _MSC_VER >= 1300
    void insert(iterator it, const char* first, const char* last)
    {
        if (it == vch.begin() + nReadPos && last - first <= nReadPos)
        {
            // special case for inserting at the front when there's room
            nReadPos -= (last - first);
            memcpy(&vch[nReadPos], &first[0], last - first);
        }
        else
            vch.insert(it, first, last);
    }
#endif

    iterator erase(iterator it)
    {
        if (it == vch.begin() + nReadPos)
        {
            // special case for erasing from the front
            if (++nReadPos >= vch.size())
            {
                // whenever we reach the end, we take the opportunity to clear the buffer
                nReadPos = 0;
                return vch.erase(vch.begin(), vch.end());
            }
            return vch.begin() + nReadPos;
        }
        else
            return vch.erase(it);
    }

    iterator erase(iterator first, iterator last)
    {
        if (first == vch.begin() + nReadPos)
        {
            // special case for erasing from the front
            if (last == vch.end())
            {
                nReadPos = 0;
                return vch.erase(vch.begin(), vch.end());
            }
            else
            {
                nReadPos = (last - vch.begin());
                return last;
            }
        }
        else
            return vch.erase(first, last);
    }

    inline void Compact()
    {
        vch.erase(vch.begin(), vch.begin() + nReadPos);
        nReadPos = 0;
    }

    bool Rewind(size_type n)
    {
        // Rewind by n characters if the buffer hasn't been compacted yet
        if (n > nReadPos)
            return false;
        nReadPos -= n;
        return true;
    }


    //
    // Stream subset
    //
    void setstate(short bits, const char* psz)
    {
        state |= bits;
        if (state & exceptmask)
            throw std::ios_base::failure(psz);
    }

    bool eof() const             { return size() == 0; }
    bool fail() const            { return state & (std::ios::badbit | std::ios::failbit); }
    bool good() const            { return !eof() && (state == 0); }
    void clear(short n)          { state = n; }  // name conflict with vector clear()
    short exceptions()           { return exceptmask; }
    short exceptions(short mask) { short prev = exceptmask; exceptmask = mask; setstate(0, "CDataStream"); return prev; }
    CDataStream* rdbuf()         { return this; }
    int in_avail()               { return size(); }

    void SetType(int n)          { nType = n; }
    int GetType()                { return nType; }
    void SetVersion(int n)       { nVersion = n; }
    int GetVersion()             { return nVersion; }
    void ReadVersion()           { *this >> nVersion; }
    void WriteVersion()          { *this << nVersion; }

    CDataStream& read(char* pch, int nSize)
    {
        // Read from the beginning of the buffer
        assert(nSize >= 0);
        unsigned int nReadPosNext = nReadPos + nSize;
        if (nReadPosNext >= vch.size())
        {
            if (nReadPosNext > vch.size())
            {
                setstate(std::ios::failbit, "CDataStream::read() : end of data");
                memset(pch, 0, nSize);
                nSize = vch.size() - nReadPos;
            }
            memcpy(pch, &vch[nReadPos], nSize);
            nReadPos = 0;
            vch.clear();
            return (*this);
        }
        memcpy(pch, &vch[nReadPos], nSize);
        nReadPos = nReadPosNext;
        return (*this);
    }

    CDataStream& ignore(int nSize)
    {
        // Ignore from the beginning of the buffer
        assert(nSize >= 0);
        unsigned int nReadPosNext = nReadPos + nSize;
        if (nReadPosNext >= vch.size())
        {
            if (nReadPosNext > vch.size())
            {
                setstate(std::ios::failbit, "CDataStream::ignore() : end of data");
                nSize = vch.size() - nReadPos;
            }
            nReadPos = 0;
            vch.clear();
            return (*this);
        }
        nReadPos = nReadPosNext;
        return (*this);
    }

    CDataStream& write(const char* pch, int nSize)
    {
        // Write to the end of the buffer
        assert(nSize >= 0);
        vch.insert(vch.end(), pch, pch + nSize);
        return (*this);
    }

    template<typename Stream>
    void Serialize(Stream& s, int nType=0, int nVersion=VERSION) const
    {
        // Special case: stream << stream concatenates like stream += stream
        if (!vch.empty())
            s.write((char*)&vch[0], vch.size() * sizeof(vch[0]));
    }

    template<typename T>
    unsigned int GetSerializeSize(const T& obj)
    {
        // Tells the size of the object if serialized to this stream
        return ::GetSerializeSize(obj, nType, nVersion);
    }

    template<typename T>
    CDataStream& operator<<(const T& obj)
    {
        // Serialize to this stream
        ::Serialize(*this, obj, nType, nVersion);
        return (*this);
    }

    template<typename T>
    CDataStream& operator>>(T& obj)
    {
        // Unserialize from this stream
        ::Unserialize(*this, obj, nType, nVersion);
        return (*this);
    }
};

#ifdef TESTCDATASTREAM
// VC6sp6
// CDataStream:
// n=1000       0 seconds
// n=2000       0 seconds
// n=4000       0 seconds
// n=8000       0 seconds
// n=16000      0 seconds
// n=32000      0 seconds
// n=64000      1 seconds
// n=128000     1 seconds
// n=256000     2 seconds
// n=512000     4 seconds
// n=1024000    8 seconds
// n=2048000    16 seconds
// n=4096000    32 seconds
// stringstream:
// n=1000       1 seconds
// n=2000       1 seconds
// n=4000       13 seconds
// n=8000       87 seconds
// n=16000      400 seconds
// n=32000      1660 seconds
// n=64000      6749 seconds
// n=128000     27241 seconds
// n=256000     109804 seconds
#include <iostream>
int main(int argc, char *argv[])
{
    vector<unsigned char> vch(0xcc, 250);
    printf("CDataStream:\n");
    for (int n = 1000; n <= 4500000; n *= 2)
    {
        CDataStream ss;
        time_t nStart = time(NULL);
        for (int i = 0; i < n; i++)
            ss.write((char*)&vch[0], vch.size());
        printf("n=%-10d %d seconds\n", n, time(NULL) - nStart);
    }
    printf("stringstream:\n");
    for (int n = 1000; n <= 4500000; n *= 2)
    {
        stringstream ss;
        time_t nStart = time(NULL);
        for (int i = 0; i < n; i++)
            ss.write((char*)&vch[0], vch.size());
        printf("n=%-10d %d seconds\n", n, time(NULL) - nStart);
    }
}
#endif










//
// Automatic closing wrapper for FILE*
//  - Will automatically close the file when it goes out of scope if not null.
//  - If you're returning the file pointer, return file.release().
//  - If you need to close the file early, use file.fclose() instead of fclose(file).
//
class CAutoFile
{
protected:
    FILE* file;
    short state;
    short exceptmask;
public:
    int nType;
    int nVersion;

    CAutoFile(FILE* filenew=NULL, int nTypeIn=SER_DISK, int nVersionIn=VERSION)
    {
        file = filenew;
        nType = nTypeIn;
        nVersion = nVersionIn;
        state = 0;
        exceptmask = std::ios::badbit | std::ios::failbit;
    }

    ~CAutoFile()
    {
        fclose();
    }

    void fclose()
    {
        if (file != NULL && file != stdin && file != stdout && file != stderr)
            ::fclose(file);
        file = NULL;
    }

    FILE* release()             { FILE* ret = file; file = NULL; return ret; }
    operator FILE*()            { return file; }
    FILE* operator->()          { return file; }
    FILE& operator*()           { return *file; }
    FILE** operator&()          { return &file; }
    FILE* operator=(FILE* pnew) { return file = pnew; }
    bool operator!()            { return (file == NULL); }


    //
    // Stream subset
    //
    void setstate(short bits, const char* psz)
    {
        state |= bits;
        if (state & exceptmask)
            throw std::ios_base::failure(psz);
    }

    bool fail() const            { return state & (std::ios::badbit | std::ios::failbit); }
    bool good() const            { return state == 0; }
    void clear(short n = 0)      { state = n; }
    short exceptions()           { return exceptmask; }
    short exceptions(short mask) { short prev = exceptmask; exceptmask = mask; setstate(0, "CAutoFile"); return prev; }

    void SetType(int n)          { nType = n; }
    int GetType()                { return nType; }
    void SetVersion(int n)       { nVersion = n; }
    int GetVersion()             { return nVersion; }
    void ReadVersion()           { *this >> nVersion; }
    void WriteVersion()          { *this << nVersion; }

    CAutoFile& read(char* pch, int nSize)
    {
        if (!file)
            throw std::ios_base::failure("CAutoFile::read : file handle is NULL");
        if (fread(pch, 1, nSize, file) != nSize)
            setstate(std::ios::failbit, feof(file) ? "CAutoFile::read : end of file" : "CAutoFile::read : fread failed");
        return (*this);
    }

    CAutoFile& write(const char* pch, int nSize)
    {
        if (!file)
            throw std::ios_base::failure("CAutoFile::write : file handle is NULL");
        if (fwrite(pch, 1, nSize, file) != nSize)
            setstate(std::ios::failbit, "CAutoFile::write : write failed");
        return (*this);
    }

    template<typename T>
    unsigned int GetSerializeSize(const T& obj)
    {
        // Tells the size of the object if serialized to this stream
        return ::GetSerializeSize(obj, nType, nVersion);
    }

    template<typename T>
    CAutoFile& operator<<(const T& obj)
    {
        // Serialize to this stream
        if (!file)
            throw std::ios_base::failure("CAutoFile::operator<< : file handle is NULL");
        ::Serialize(*this, obj, nType, nVersion);
        return (*this);
    }

    template<typename T>
    CAutoFile& operator>>(T& obj)
    {
        // Unserialize from this stream
        if (!file)
            throw std::ios_base::failure("CAutoFile::operator>> : file handle is NULL");
        ::Unserialize(*this, obj, nType, nVersion);
        return (*this);
    }
};

#endif<|MERGE_RESOLUTION|>--- conflicted
+++ resolved
@@ -60,11 +60,7 @@
 class CAutoFile;
 static const unsigned int MAX_SIZE = 0x02000000;
 
-<<<<<<< HEAD
-static const int VERSION = 50603;
-=======
-static const int VERSION = 40800;
->>>>>>> b9b15578
+static const int VERSION = 50700;
 static const char* pszSubVer = "";
 static const bool VERSION_IS_BETA = true;
 
