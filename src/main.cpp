--- conflicted
+++ resolved
@@ -5278,13 +5278,8 @@
             {
                 if (fBlocksOnly)
                     LogPrint("net", "transaction (%s) inv sent in violation of protocol peer=%d\n", inv.hash.ToString(), pfrom->id);
-<<<<<<< HEAD
-                else if (!fAlreadyHave && !fImporting && !fReindex)
+                else if (!fAlreadyHave && !fImporting && !fReindex) // BU removed && !IsInitialBlockDownload())
                   requester.AskFor(inv,pfrom); // BU manage outgoing requests.  was: pfrom->AskFor(inv);
-=======
-                else if (!fAlreadyHave && !fImporting && !fReindex && !IsInitialBlockDownload())
-                    pfrom->AskFor(inv);
->>>>>>> c1b74217
             }
 
             // Track requests for our stuff
