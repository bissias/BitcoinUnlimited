// Copyright (c) 2018 The Bitcoin Unlimited developers
// Distributed under the MIT software license, see the accompanying
// file COPYING or http://www.opensource.org/licenses/mit-license.php.


#if defined(HAVE_CONFIG_H)
#include "config/bitcoin-config.h"
#endif

#include "allowed_args.h"
#include "arith_uint256.h"
#include "chainparamsbase.h"
#include "clientversion.h"
#include "fs.h"
#include "hash.h"
#include "primitives/block.h"
#include "rpc/client.h"
#include "rpc/protocol.h"
#include "streams.h"
#include "sync.h"
#include "util.h"
#include "utilstrencodings.h"

#include <boost/thread.hpp>

#include <cstdlib>
#include <stdio.h>

#include <event2/buffer.h>
#include <event2/event.h>
#include <event2/http.h>
#include <event2/keyvalq_struct.h>

#include <univalue.h>

using namespace std;

// BU add lockstack stuff here for bitcoin-miner, because I need to carefully
// order it in globals.cpp for bitcoind and bitcoin-qt
boost::mutex dd_mutex;
std::map<std::pair<void *, void *>, LockStack> lockorders;
boost::thread_specific_ptr<LockStack> lockstack;

static const int CONTINUE_EXECUTION = -1;

//////////////////////////////////////////////////////////////////////////////
//
// Internal miner
//
// ScanHash scans nonces looking for a hash with at least some zero bits.
// The nonce is usually preserved between calls, but periodically or if the
// nonce is 0xffff0000 or above, the block is rebuilt and nNonce starts over at
// zero.
//
bool static ScanHash(const CBlockHeader *pblock, uint32_t &nNonce, uint256 *phash)
{
    // Write the first 76 bytes of the block header to a double-SHA256 state.
    CHash256 hasher;
    CDataStream ss(SER_NETWORK, PROTOCOL_VERSION);
    ss << *pblock;
    assert(ss.size() == 80);
    hasher.Write((unsigned char *)&ss[0], 76);

    while (true)
    {
        nNonce++;

        // Write the last 4 bytes of the block header (the nonce) to a copy of
        // the double-SHA256 state, and compute the result.
        CHash256(hasher).Write((unsigned char *)&nNonce, 4).Finalize((unsigned char *)phash);

        // Return the nonce if the hash has at least some zero bits,
        // caller will check if it has enough to reach the target
        if (((uint16_t *)phash)[15] == 0)
            return true;

        // If nothing found after trying for a while, return -1
        if ((nNonce & 0xfff) == 0)
            return false;
    }
}


//////////////////////////////////////////////////////////////////////////////
//
// Start
//

//
// Exception thrown on connection error.  This error is used to determine
// when to wait if -rpcwait is given.
//
class CConnectionFailed : public std::runtime_error
{
public:
    explicit inline CConnectionFailed(const std::string &msg) : std::runtime_error(msg) {}
};

class BitcoinMinerArgs : public AllowedArgs::BitcoinCli
{
public:
    BitcoinMinerArgs(CTweakMap *pTweaks = nullptr)
    {
        addHeader(_("Mining options:"))
            .addArg("blockversion=<n>", ::AllowedArgs::requiredInt,
                _("Set the block version number. For testing only.  Value must be an integer"))
            .addArg("cpus=<n>", ::AllowedArgs::requiredInt,
                _("Number of cpus to use for mining (default: 1).  Value must be an integer"))
            .addArg("duration=<n>", ::AllowedArgs::requiredInt,
                _("Number of seconds to mine a particular block candidate (default: 30). Value must be an integer"))
            .addArg("nblocks=<n>", ::AllowedArgs::requiredInt,
                _("Number of blocks to mine (default: mine forever / -1). Value must be an integer"));
    }
};


//
// This function returns either one of EXIT_ codes when it's expected to stop the process or
// CONTINUE_EXECUTION when it's expected to continue further.
//
static int AppInitRPC(int argc, char *argv[])
{
    //
    // Parameters
    //
    BitcoinMinerArgs allowedArgs;

    try
    {
        ParseParameters(argc, argv, allowedArgs);
    }
    catch (const std::exception &e)
    {
        fprintf(stderr, "Error parsing program options: %s\n", e.what());
        return EXIT_FAILURE;
    }
    if (mapArgs.count("-?") || mapArgs.count("-h") || mapArgs.count("-help") || mapArgs.count("-version"))
    {
        std::string strUsage =
            strprintf(_("%s RPC client version"), _(PACKAGE_NAME)) + " " + FormatFullVersion() + "\n";
        if (!mapArgs.count("-version"))
        {
            strUsage += "\n" + _("Usage:") + "\n" + "  bitcoin-miner [options] " +
                        strprintf(_("Send command to %s"), _(PACKAGE_NAME)) + "\n" +
                        "  bitcoin-miner [options] help                " + _("List commands") + "\n" +
                        "  bitcoin-miner [options] help <command>      " + _("Get help for a command") + "\n";

            strUsage += "\n" + allowedArgs.helpMessage();
        }

        fprintf(stdout, "%s", strUsage.c_str());
        if (argc < 2)
        {
            fprintf(stderr, "Error: too few parameters\n");
            return EXIT_FAILURE;
        }
        return EXIT_SUCCESS;
    }
    if (!fs::is_directory(GetDataDir(false)))
    {
        fprintf(stderr, "Error: Specified data directory \"%s\" does not exist.\n", GetArg("-datadir", "").c_str());
        return EXIT_FAILURE;
    }
    try
    {
        ReadConfigFile(mapArgs, mapMultiArgs, allowedArgs);
    }
    catch (const std::exception &e)
    {
        fprintf(stderr, "Error reading configuration file: %s\n", e.what());
        return EXIT_FAILURE;
    }
    // Check for -testnet or -regtest parameter (BaseParams() calls are only valid after this clause)
    try
    {
        SelectBaseParams(ChainNameFromCommandLine());
    }
    catch (const std::exception &e)
    {
        fprintf(stderr, "Error: %s\n", e.what());
        return EXIT_FAILURE;
    }

    return CONTINUE_EXECUTION;
}


/** Reply structure for request_done to fill in */
struct HTTPReply
{
    int status;
    std::string body;
};

static void http_request_done(struct evhttp_request *req, void *ctx)
{
    HTTPReply *reply = static_cast<HTTPReply *>(ctx);

    if (req == NULL)
    {
        /* If req is NULL, it means an error occurred while connecting, but
         * I'm not sure how to find out which one. We also don't really care.
         */
        reply->status = 0;
        return;
    }

    reply->status = evhttp_request_get_response_code(req);

    struct evbuffer *buf = evhttp_request_get_input_buffer(req);
    if (buf)
    {
        size_t size = evbuffer_get_length(buf);
        const char *data = (const char *)evbuffer_pullup(buf, size);
        if (data)
            reply->body = std::string(data, size);
        evbuffer_drain(buf, size);
    }
}

UniValue CallRPC(const string &strMethod, const UniValue &params)
{
    std::string host = GetArg("-rpcconnect", DEFAULT_RPCCONNECT);
    int port = GetArg("-rpcport", BaseParams().RPCPort());

    // Create event base
    struct event_base *base = event_base_new(); // TODO RAII
    if (!base)
        throw runtime_error("cannot create event_base");

    // Synchronously look up hostname
    struct evhttp_connection *evcon = evhttp_connection_base_new(base, NULL, host.c_str(), port); // TODO RAII
    if (evcon == NULL)
        throw runtime_error("create connection failed");
    evhttp_connection_set_timeout(evcon, GetArg("-rpcclienttimeout", DEFAULT_HTTP_CLIENT_TIMEOUT));

    HTTPReply response;
    struct evhttp_request *req = evhttp_request_new(http_request_done, (void *)&response); // TODO RAII
    if (req == NULL)
        throw runtime_error("create http request failed");

    // Get credentials
    std::string strRPCUserColonPass;
    if (mapArgs["-rpcpassword"] == "")
    {
        // Try fall back to cookie-based authentication if no password is provided
        if (!GetAuthCookie(&strRPCUserColonPass))
        {
            throw runtime_error(strprintf(_("Could not locate RPC credentials. No authentication cookie could be "
                                            "found, and no rpcpassword is set in the configuration file (%s)"),
                GetConfigFile(GetArg("-conf", BITCOIN_CONF_FILENAME)).string().c_str()));
        }
    }
    else
    {
        strRPCUserColonPass = mapArgs["-rpcuser"] + ":" + mapArgs["-rpcpassword"];
    }

    struct evkeyvalq *output_headers = evhttp_request_get_output_headers(req);
    assert(output_headers);
    evhttp_add_header(output_headers, "Host", host.c_str());
    evhttp_add_header(output_headers, "Connection", "close");
    evhttp_add_header(
        output_headers, "Authorization", (std::string("Basic ") + EncodeBase64(strRPCUserColonPass)).c_str());

    // Attach request data
    std::string strRequest = JSONRPCRequest(strMethod, params, 1);
    struct evbuffer *output_buffer = evhttp_request_get_output_buffer(req);
    assert(output_buffer);
    evbuffer_add(output_buffer, strRequest.data(), strRequest.size());

    int r = evhttp_make_request(evcon, req, EVHTTP_REQ_POST, "/");
    if (r != 0)
    {
        evhttp_connection_free(evcon);
        event_base_free(base);
        throw CConnectionFailed("send http request failed");
    }

    event_base_dispatch(base);
    evhttp_connection_free(evcon);
    event_base_free(base);

    if (response.status == 0)
        throw CConnectionFailed("couldn't connect to server");
    else if (response.status == HTTP_UNAUTHORIZED)
        throw runtime_error("incorrect rpcuser or rpcpassword (authorization failed)");
    else if (response.status >= 400 && response.status != HTTP_BAD_REQUEST && response.status != HTTP_NOT_FOUND &&
             response.status != HTTP_INTERNAL_SERVER_ERROR)
        throw runtime_error(strprintf("server returned HTTP error %d", response.status));
    else if (response.body.empty())
        throw runtime_error("no response from server");

    // Parse reply
    UniValue valReply(UniValue::VSTR);
    if (!valReply.read(response.body))
        throw runtime_error("couldn't parse reply from server");
    const UniValue &reply = valReply.get_obj();
    if (reply.empty())
        throw runtime_error("expected reply to have result, error and id properties");

    return reply;
}


static CBlockHeader CpuMinerJsonToHeader(const UniValue &params)
{
    // Does not set hashMerkleRoot (Does not exist in Mining-Candidate params).
    CBlockHeader blockheader;

    // nVersion
    blockheader.nVersion = params["version"].get_int();

    // hashPrevBlock
    string tmpstr = params["prevhash"].get_str();
    std::vector<unsigned char> vec = ParseHex(tmpstr);
    std::reverse(vec.begin(), vec.end()); // sent reversed
    blockheader.hashPrevBlock = uint256(vec);

    // nTime:
    blockheader.nTime = params["time"].get_int();

    // nBits
    {
        std::stringstream ss;
        ss << std::hex << params["nBits"].get_str();
        ss >> blockheader.nBits;
    }

    return blockheader;
}


static void CalculateNextMerkleRoot(uint256 &merkle_root, uint256 &merkle_branch)
{
    // Append a branch to the root. Double SHA256 the whole thing:
    uint256 hash;
    CHash256()
        .Write(merkle_root.begin(), merkle_root.size())
        .Write(merkle_branch.begin(), merkle_branch.size())
        .Finalize(hash.begin());
    merkle_root = hash;
}

static uint256 CalculateMerkleRoot(uint256 &coinbase_hash, std::vector<uint256> merklebranches)
{
    uint256 merkle_root = coinbase_hash;
    for (unsigned int i = 0; i < merklebranches.size(); i++)
    {
        CalculateNextMerkleRoot(merkle_root, merklebranches[i]);
    }
    return merkle_root;
}

static bool CpuMineBlockHasher(CBlockHeader *pblock,
    vector<unsigned char> &coinbaseBytes,
    std::vector<uint256> merklebranches)
{
    uint32_t nExtraNonce = std::rand();
    uint32_t nNonce = pblock->nNonce;
    arith_uint256 hashTarget = arith_uint256().SetCompact(pblock->nBits);
    bool found = false;
    int ntries = 10;
    unsigned char *pbytes = (unsigned char *)&coinbaseBytes[0];

    while (!found)
    {
        // hashMerkleRoot:
        {
            ++nExtraNonce;
            // 48 - next in arr after Height. (Height in coinbase required for block.version=2):
            *(unsigned int *)(pbytes + 48) = nExtraNonce;
            uint256 hash;
            CHash256().Write(pbytes, coinbaseBytes.size()).Finalize(hash.begin());

            pblock->hashMerkleRoot = CalculateMerkleRoot(hash, merklebranches);
        }

        //
        // Search
        //
        uint256 hash;
        while (!found)
        {
            // Check if something found
            if (ScanHash(pblock, nNonce, &hash))
            {
                if (UintToArith256(hash) <= hashTarget)
                {
                    // Found a solution
                    pblock->nNonce = nNonce;
                    found = true;
                    printf("proof-of-work found  \n  hash: %s  \ntarget: %s\n", hash.GetHex().c_str(),
                        hashTarget.GetHex().c_str());
                    break;
                }
                else
                {
                    if (ntries-- < 1)
                    {
                        pblock->nNonce = nNonce; // report the last nonce checked for accounting
                        return false; // Give up leave
                    }
                }
            }
        }
    }

    return found;
}

double GetDifficulty(uint64_t nBits)
{
    int nShift = (nBits >> 24) & 0xff;

    double dDiff = (double)0x0000ffff / (double)(nBits & 0x00ffffff);

    while (nShift < 29)
    {
        dDiff *= 256.0;
        nShift++;
    }
    while (nShift > 29)
    {
        dDiff /= 256.0;
        nShift--;
    }
    return dDiff;
}

static UniValue CpuMineBlock(unsigned int searchDuration, const UniValue &params, bool &found)
{
    UniValue tmp(UniValue::VOBJ);
    UniValue ret(UniValue::VARR);
    string tmpstr;
    std::vector<uint256> merklebranches;
    CBlockHeader header;
    vector<unsigned char> coinbaseBytes(ParseHex(params["coinbase"].get_str()));

    found = false;

    // re-create merkle branches:
    {
        UniValue uvMerklebranches = params["merklebranches"];
        for (unsigned int i = 0; i < uvMerklebranches.size(); i++)
        {
            tmpstr = uvMerklebranches[i].get_str();
            std::vector<unsigned char> mbr = ParseHex(tmpstr);
            std::reverse(mbr.begin(), mbr.end());
            merklebranches.push_back(uint256(mbr));
        }
    }

    header = CpuMinerJsonToHeader(params);

    // Set the version (only to test):
    {
        int blockversion = GetArg("-blockversion", header.nVersion);
        if (blockversion != header.nVersion)
            printf("Force header.nVersion to %d\n", blockversion);
        header.nVersion = blockversion;
    }

    uint32_t startNonce = header.nNonce = std::rand();

    // printf("searching...target: %s\n",arith_uint256().SetCompact(header.nBits).GetHex().c_str());
    printf("Mining: id: %lx parent: %s bits: %x difficulty: %3.2f time: %d\n", (uint64_t)params["id"].get_int64(),
        header.hashPrevBlock.ToString().c_str(), header.nBits, GetDifficulty(header.nBits), header.nTime);

    int64_t start = GetTime();
    while ((GetTime() < start + searchDuration) && !found)
    {
        header.nTime = (header.nTime < GetTime()) ? GetTime() : header.nTime;
        found = CpuMineBlockHasher(&header, coinbaseBytes, merklebranches);
    }

    // Leave if not found:
    if (!found)
    {
        printf("Checked %d possibilities\n", header.nNonce - startNonce);
        return ret;
    }

    printf("Solution! Checked %d possibilities\n", header.nNonce - startNonce);

    tmpstr = HexStr(coinbaseBytes.begin(), coinbaseBytes.end());
    tmp.push_back(Pair("coinbase", tmpstr));
    tmp.push_back(Pair("id", params["id"]));
    tmp.push_back(Pair("time", UniValue(header.nTime))); // Optional. We have changed so must send.
    tmp.push_back(Pair("nonce", UniValue(header.nNonce)));
    tmp.push_back(Pair("version", UniValue(header.nVersion))); // Optional. We may have changed so sending.
    ret.push_back(tmp);

    return ret;
}

static UniValue RPCSubmitSolution(UniValue &solution, int &nblocks)
{
    UniValue reply = CallRPC("submitminingsolution", solution);
<<<<<<< HEAD
    const UniValue &error = find_value(reply, "error");

    if (!error.isNull())
        return reply; // Error

    UniValue result = find_value(reply, "result");

    if (result.isNull())
    {
        // Will not get here if Exceptions above:
        if (nblocks > 0)
            nblocks--; // Processed a block
        return reply; // worked
    }

    string message = result.get_str();
    fprintf(stderr, "Block Candidate rejected. Error: %s\n", message.c_str());
=======
    const std::vector<UniValue> &vals = reply.getValues();

    if (vals.size() > 0)
    {
        if (vals[0].isStr())
        {
            fprintf(stderr, "Block Candidate rejected. Error: %s\n", vals[0].get_str().c_str());
        }
        else
        {
            if (vals[0].isNull())
            {
                printf("Block Candidate accepted.\n");
            }
            else
            {
                fprintf(stderr, "Other \"submitminingsolution\" Error.\n");
            }
        }
    }

    if (nblocks > 0)
        nblocks--; // Processed a block

    solution.setNull();

>>>>>>> 6b486404
    return reply;
}

int CpuMiner(void)
{
    int searchDuration = GetArg("-duration", 30);
    int nblocks = GetArg("-nblocks", -1); //-1 mine forever

    UniValue mineresult;
    bool found = false;

    if (0 == nblocks)
    {
        printf("Nothing to do for zero (0) blocks\n");
        return 0;
    }

    while (0 != nblocks)
    {
        UniValue reply;
        UniValue result;
        string strPrint;
        int nRet = 0;
        try
        {
            // Execute and handle connection failures with -rpcwait
            const bool fWait = true;
            do
            {
                try
                {
                    UniValue params;
                    if (found)
                    {
                        // Submit the solution.
                        // Called here so all exceptions are handled properly below.
                        reply = RPCSubmitSolution(mineresult, nblocks);
                        if (nblocks == 0)
                            return 0; // Done mining exit program
                        found = false; // Mine again
                    }

                    if (!found)
                    {
                        reply = CallRPC("getminingcandidate", params);
                    }

                    // Parse reply
                    result = find_value(reply, "result");
                    const UniValue &error = find_value(reply, "error");

                    if (!error.isNull())
                    {
                        // Error
                        int code = error["code"].get_int();
                        if (fWait && code == RPC_IN_WARMUP)
                            throw CConnectionFailed("server in warmup");
                        strPrint = "error: " + error.write();
                        nRet = abs(code);
                        if (error.isObject())
                        {
                            UniValue errCode = find_value(error, "code");
                            UniValue errMsg = find_value(error, "message");
                            strPrint = errCode.isNull() ? "" : "error code: " + errCode.getValStr() + "\n";

                            if (errMsg.isStr())
                                strPrint += "error message:\n" + errMsg.get_str();
                        }
                    }
                    else
                    {
                        // Result
                        if (result.isNull())
                            strPrint = "";
                        else if (result.isStr())
                            strPrint = result.get_str();
                        else
                            strPrint = result.write(2);
                    }
                    // Connection succeeded, no need to retry.
                    break;
                }
                catch (const CConnectionFailed &c)
                {
                    if (fWait)
                    {
                        printf("Warning: %s\n", c.what());
                        MilliSleep(1000);
                    }
                    else
                        throw;
                }
            } while (fWait);
        }
        catch (const boost::thread_interrupted &)
        {
            throw;
        }
        catch (const std::exception &e)
        {
            strPrint = string("error: ") + e.what();
            nRet = EXIT_FAILURE;
        }
        catch (...)
        {
            PrintExceptionContinue(NULL, "CommandLineRPC()");
            throw;
        }

        if (strPrint != "")
        {
            if (nRet != 0)
                fprintf(stderr, "%s\n", strPrint.c_str());
            // Actually do some mining
            if (result.isNull())
            {
                MilliSleep(1000);
            }
            else
            {
                found = false;
                mineresult = CpuMineBlock(searchDuration, result, found);
                if (!found)
                {
                    // printf("Mining did not succeed\n");
                    mineresult.setNull();
                }
                // The result is sent to bitcoind above when the loop gets to it.
                // See:   RPCSubmitSolution(mineresult,nblocks);
                // This is so RPC Exceptions are handled in one place.
            }
        }
    }
    return 0;
}

void static MinerThread()
{
    while (1)
    {
        try
        {
            CpuMiner();
        }
        catch (const std::exception &e)
        {
            PrintExceptionContinue(&e, "CommandLineRPC()");
        }
        catch (...)
        {
            PrintExceptionContinue(NULL, "CommandLineRPC()");
        }
    }
}

int main(int argc, char *argv[])
{
    SetupEnvironment();
    if (!SetupNetworking())
    {
        fprintf(stderr, "Error: Initializing networking failed\n");
        exit(1);
    }

    try
    {
        int ret = AppInitRPC(argc, argv);
        if (ret != CONTINUE_EXECUTION)
            return ret;
    }
    catch (const std::exception &e)
    {
        PrintExceptionContinue(&e, "AppInitRPC()");
        return EXIT_FAILURE;
    }
    catch (...)
    {
        PrintExceptionContinue(NULL, "AppInitRPC()");
        return EXIT_FAILURE;
    }

    int nThreads = GetArg("-cpus", 1);
    boost::thread_group minerThreads;
    for (int i = 0; i < nThreads - 1; i++)
        minerThreads.create_thread(MinerThread);

    int ret = EXIT_FAILURE;
    try
    {
        ret = CpuMiner();
    }
    catch (const std::exception &e)
    {
        PrintExceptionContinue(&e, "CommandLineRPC()");
    }
    catch (...)
    {
        PrintExceptionContinue(NULL, "CommandLineRPC()");
    }
    return ret;
}<|MERGE_RESOLUTION|>--- conflicted
+++ resolved
@@ -487,62 +487,46 @@
     tmp.push_back(Pair("coinbase", tmpstr));
     tmp.push_back(Pair("id", params["id"]));
     tmp.push_back(Pair("time", UniValue(header.nTime))); // Optional. We have changed so must send.
-    tmp.push_back(Pair("nonce", UniValue(header.nNonce)));
+    // tmp.push_back(Pair("nonce", UniValue(header.nNonce)));
     tmp.push_back(Pair("version", UniValue(header.nVersion))); // Optional. We may have changed so sending.
     ret.push_back(tmp);
 
     return ret;
 }
 
-static UniValue RPCSubmitSolution(UniValue &solution, int &nblocks)
+static UniValue RPCSubmitSolution(const UniValue &solution, int &nblocks)
 {
     UniValue reply = CallRPC("submitminingsolution", solution);
-<<<<<<< HEAD
+
     const UniValue &error = find_value(reply, "error");
 
     if (!error.isNull())
-        return reply; // Error
-
-    UniValue result = find_value(reply, "result");
-
-    if (result.isNull())
-    {
-        // Will not get here if Exceptions above:
-        if (nblocks > 0)
-            nblocks--; // Processed a block
-        return reply; // worked
-    }
-
-    string message = result.get_str();
-    fprintf(stderr, "Block Candidate rejected. Error: %s\n", message.c_str());
-=======
-    const std::vector<UniValue> &vals = reply.getValues();
-
-    if (vals.size() > 0)
-    {
-        if (vals[0].isStr())
-        {
-            fprintf(stderr, "Block Candidate rejected. Error: %s\n", vals[0].get_str().c_str());
+    {
+        fprintf(stderr, "Block candidate submission error: %d %s\n", error["code"].get_int(),
+            error["message"].get_str().c_str());
+        return reply;
+    }
+
+    const UniValue &result = find_value(reply, "result");
+
+    if (result.isStr())
+    {
+        fprintf(stderr, "Block Candidate rejected. Error: %s\n", result.get_str().c_str());
+    }
+    else
+    {
+        if (result.isNull())
+        {
+            printf("Block Candidate accepted.\n");
+            if (nblocks > 0)
+                nblocks--; // Processed a block
         }
         else
         {
-            if (vals[0].isNull())
-            {
-                printf("Block Candidate accepted.\n");
-            }
-            else
-            {
-                fprintf(stderr, "Other \"submitminingsolution\" Error.\n");
-            }
-        }
-    }
-
-    if (nblocks > 0)
-        nblocks--; // Processed a block
-
-    solution.setNull();
-
->>>>>>> 6b486404
+            fprintf(stderr, "Unknown \"submitminingsolution\" Error.\n");
+        }
+    }
+
     return reply;
 }
 
