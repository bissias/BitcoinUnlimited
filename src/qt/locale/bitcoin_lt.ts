<?xml version="1.0" encoding="utf-8"?>
<!DOCTYPE TS>
<TS version="2.0" language="lt">
<defaultcodec>UTF-8</defaultcodec>
<context>
    <name>AboutDialog</name>
    <message>
        <location filename="../forms/aboutdialog.ui" line="14"/>
        <source>About Bitcoin</source>
        <translation>Apie Bitcoiną</translation>
    </message>
    <message>
        <location filename="../forms/aboutdialog.ui" line="53"/>
        <source>&lt;b&gt;Bitcoin&lt;/b&gt; version</source>
        <translation>&lt;b&gt;Bitcoin&lt;/b&gt; versija</translation>
    </message>
    <message>
        <location filename="../forms/aboutdialog.ui" line="91"/>
        <source>Copyright © 2009-2012 Bitcoin Developers

This is experimental software.

Distributed under the MIT/X11 software license, see the accompanying file license.txt or http://www.opensource.org/licenses/mit-license.php.

This product includes software developed by the OpenSSL Project for use in the OpenSSL Toolkit (http://www.openssl.org/) and cryptographic software written by Eric Young (eay@cryptsoft.com) and UPnP software written by Thomas Bernard.</source>
        <translation>Autorystės teisės© 2009-2012 Bitcoin Developers
DĖMESIO: programa eksperimentinė!

Platinama pagal licenziją MIT/X11, papildomą informaciją rasite faile license.txt arba dokumente pagal nuorodą: http://www.opensource.org/licenses/mit-license.php.

Šiame produkte yra projekto OpenSSL (http://www.openssl.org/), Eriko Jango (eay@cryptsoft.com) parašyti kriptografinės funkcijos ir algoritmai ir UPnP darbui skirtos funkcijos parašytos Tomo Bernardo.
    </translation>
    </message>
</context>
<context>
    <name>AddressBookPage</name>
    <message>
        <location filename="../forms/addressbookpage.ui" line="14"/>
        <source>Address Book</source>
        <translation>Adresų knygelė</translation>
    </message>
    <message>
        <location filename="../forms/addressbookpage.ui" line="20"/>
        <source>These are your Bitcoin addresses for receiving payments.  You may want to give a different one to each sender so you can keep track of who is paying you.</source>
        <translation>Čia yra Jūsų adresai skirti mokėjimams gauti.  Jūs galite skirtingiems žmonėms duoti skirtingus adresus. Tai Jums palengvins kontroliuoti mokėjimus bei padidins anonimiškumą.
    </translation>
    </message>
    <message>
        <location filename="../forms/addressbookpage.ui" line="33"/>
        <source>Double-click to edit address or label</source>
        <translation>Tam, kad pakeisti ar redaguoti adresą arba žymę turite objektą dukart spragtelti pele.</translation>
    </message>
    <message>
        <location filename="../forms/addressbookpage.ui" line="57"/>
        <source>Create a new address</source>
        <translation>Sukurti naują adresą</translation>
    </message>
    <message>
        <location filename="../forms/addressbookpage.ui" line="60"/>
        <source>&amp;New Address...</source>
        <translation>&amp;Naujas adresas...</translation>
    </message>
    <message>
        <location filename="../forms/addressbookpage.ui" line="71"/>
        <source>Copy the currently selected address to the system clipboard</source>
        <translation>Kopijuoti esamą adresą į mainų atmintį</translation>
    </message>
    <message>
        <location filename="../forms/addressbookpage.ui" line="74"/>
        <source>&amp;Copy to Clipboard</source>
        <translation>&amp;C Kopijuoti į mainų atmintų</translation>
    </message>
    <message>
        <location filename="../forms/addressbookpage.ui" line="85"/>
        <source>Show &amp;QR Code</source>
        <translation>Rodyti &amp;QR kodą</translation>
    </message>
    <message>
        <location filename="../forms/addressbookpage.ui" line="96"/>
        <source>Sign a message to prove you own this address</source>
        <translation>Registruotis žinute įrodančia, kad turite šį adresą</translation>
    </message>
    <message>
        <location filename="../forms/addressbookpage.ui" line="99"/>
        <source>Sign &amp;Message</source>
        <translation>Registruoti praneši&amp;mą</translation>
    </message>
    <message>
        <location filename="../forms/addressbookpage.ui" line="110"/>
        <source>Delete the currently selected address from the list. Only sending addresses can be deleted.</source>
        <translation>Pašalinti iš sąrašo pažymėtą adresą(gali būti pašalinti tiktai adresų knygelės įrašai).</translation>
    </message>
    <message>
        <location filename="../forms/addressbookpage.ui" line="113"/>
        <source>&amp;Delete</source>
        <translation>&amp;D Pašalinti</translation>
    </message>
    <message>
        <location filename="../addressbookpage.cpp" line="65"/>
        <source>Copy address</source>
        <translation>Copijuoti adresą</translation>
    </message>
    <message>
        <location filename="../addressbookpage.cpp" line="66"/>
        <source>Copy label</source>
        <translation>Kopijuoti žymę</translation>
    </message>
    <message>
        <location filename="../addressbookpage.cpp" line="67"/>
        <source>Edit</source>
        <translation>Redaguoti</translation>
    </message>
    <message>
        <location filename="../addressbookpage.cpp" line="68"/>
        <source>Delete</source>
        <translation>Pašalinti</translation>
    </message>
    <message>
        <location filename="../addressbookpage.cpp" line="285"/>
        <source>Export Address Book Data</source>
        <translation>Eksportuoti adresų knygelės duomenis</translation>
    </message>
    <message>
        <location filename="../addressbookpage.cpp" line="286"/>
        <source>Comma separated file (*.csv)</source>
        <translation>Kableliais išskirtas failas (*.csv)</translation>
    </message>
    <message>
        <location filename="../addressbookpage.cpp" line="299"/>
        <source>Error exporting</source>
        <translation>Eksportavimo klaida</translation>
    </message>
    <message>
        <location filename="../addressbookpage.cpp" line="299"/>
        <source>Could not write to file %1.</source>
        <translation>Nepavyko įrašyti į failą %1.</translation>
    </message>
</context>
<context>
    <name>AddressTableModel</name>
    <message>
        <location filename="../addresstablemodel.cpp" line="78"/>
        <source>Label</source>
        <translation>Žymė</translation>
    </message>
    <message>
        <location filename="../addresstablemodel.cpp" line="78"/>
        <source>Address</source>
        <translation>Adresas</translation>
    </message>
    <message>
        <location filename="../addresstablemodel.cpp" line="114"/>
        <source>(no label)</source>
        <translation>(nėra žymės)</translation>
    </message>
</context>
<context>
    <name>AskPassphraseDialog</name>
    <message>
        <location filename="../forms/askpassphrasedialog.ui" line="26"/>
        <source>Dialog</source>
        <translation>Dialogas</translation>
    </message>
    <message>
        <location filename="../forms/askpassphrasedialog.ui" line="94"/>
        <source>TextLabel</source>
        <translation>Teksto žymė</translation>
    </message>
    <message>
        <location filename="../forms/askpassphrasedialog.ui" line="47"/>
        <source>Enter passphrase</source>
        <translation>Įvesti slaptažodį</translation>
    </message>
    <message>
        <location filename="../forms/askpassphrasedialog.ui" line="61"/>
        <source>New passphrase</source>
        <translation>Naujas slaptažodis</translation>
    </message>
    <message>
        <location filename="../forms/askpassphrasedialog.ui" line="75"/>
        <source>Repeat new passphrase</source>
        <translation>Pakartoti naują slaptažodį</translation>
    </message>
    <message>
        <location filename="../askpassphrasedialog.cpp" line="34"/>
        <source>Enter the new passphrase to the wallet.&lt;br/&gt;Please use a passphrase of &lt;b&gt;10 or more random characters&lt;/b&gt;, or &lt;b&gt;eight or more words&lt;/b&gt;.</source>
        <translation>Įveskite naują slaptažodį piniginei &lt;br/&gt; Prašome naudoti slaptažodį iš &lt;b&gt; 10 ar daugiau atsitiktinių simbolių &lt;/b&gt; arba &lt;b&gt; aštuonių ar daugiau žodžių &lt;/b&gt;.</translation>
    </message>
    <message>
        <location filename="../askpassphrasedialog.cpp" line="35"/>
        <source>Encrypt wallet</source>
        <translation>Užšifruoti piniginę</translation>
    </message>
    <message>
        <location filename="../askpassphrasedialog.cpp" line="38"/>
        <source>This operation needs your wallet passphrase to unlock the wallet.</source>
        <translation>Ši operacija reikalauja jūsų piniginės slaptažodžio jai atrakinti.</translation>
    </message>
    <message>
        <location filename="../askpassphrasedialog.cpp" line="43"/>
        <source>Unlock wallet</source>
        <translation>Atrakinti piniginę</translation>
    </message>
    <message>
        <location filename="../askpassphrasedialog.cpp" line="46"/>
        <source>This operation needs your wallet passphrase to decrypt the wallet.</source>
        <translation>Ši operacija reikalauja jūsų piniginės slaptažodžio jai iššifruoti.</translation>
    </message>
    <message>
        <location filename="../askpassphrasedialog.cpp" line="51"/>
        <source>Decrypt wallet</source>
        <translation>Iššifruoti piniginę</translation>
    </message>
    <message>
        <location filename="../askpassphrasedialog.cpp" line="54"/>
        <source>Change passphrase</source>
        <translation>Pakeisti slaptažodį</translation>
    </message>
    <message>
        <location filename="../askpassphrasedialog.cpp" line="55"/>
        <source>Enter the old and new passphrase to the wallet.</source>
        <translation>Įveskite seną ir naują piniginės slaptažodžius</translation>
    </message>
    <message>
        <location filename="../askpassphrasedialog.cpp" line="101"/>
        <source>Confirm wallet encryption</source>
        <translation>Patvirtinkite piniginės užšifravimą</translation>
    </message>
    <message>
        <location filename="../askpassphrasedialog.cpp" line="102"/>
        <source>WARNING: If you encrypt your wallet and lose your passphrase, you will &lt;b&gt;LOSE ALL OF YOUR BITCOINS&lt;/b&gt;!
Are you sure you wish to encrypt your wallet?</source>
        <translation>ĮSPĖJIMAS: Jei užšifruosite savo piniginę ir prarasite savo slaptažodį, Jūs &lt;b&gt; PRARASITE VISUS SAVO BITKOINUS, &lt;/b&gt;!
Ar jūs tikrai norite užšifruoti savo piniginę?</translation>
    </message>
    <message>
        <location filename="../askpassphrasedialog.cpp" line="111"/>
        <location filename="../askpassphrasedialog.cpp" line="169"/>
        <source>Wallet encrypted</source>
        <translation>Piniginė užšifruota</translation>
    </message>
    <message>
        <location filename="../askpassphrasedialog.cpp" line="113"/>
        <source>Bitcoin will close now to finish the encryption process. Remember that encrypting your wallet cannot fully protect your bitcoins from being stolen by malware infecting your computer.</source>
        <translation>Bitcoin dabar užsidarys šifravimo proceso pabaigai. Atminkite, kad piniginės šifravimas  negali pilnai apsaugoti bitcoinų vagysčių kai tinkle esančios kenkėjiškos programos patenka į jūsų kompiuterį.</translation>
    </message>
    <message>
        <location filename="../askpassphrasedialog.cpp" line="117"/>
        <source>IMPORTANT: Any previous backups you have made of your wallet file should be replaced with the newly generated, encrypted wallet file. For security reasons, previous backups of the unencrypted wallet file will become useless as soon as you start using the new, encrypted wallet.</source>
        <translation type="unfinished"></translation>
    </message>
    <message>
        <location filename="../askpassphrasedialog.cpp" line="170"/>
        <source>Wallet passphrase was successfully changed.</source>
        <translation>Sėkmingai pakeistas piniginės slaptažodis.</translation>
    </message>
    <message>
        <location filename="../askpassphrasedialog.cpp" line="217"/>
        <location filename="../askpassphrasedialog.cpp" line="241"/>
        <source>Warning: The Caps Lock key is on.</source>
        <translation>ĮSPĖJIMAS: Įjungtos didžiosios raidės</translation>
    </message>
    <message>
        <location filename="../askpassphrasedialog.cpp" line="126"/>
        <location filename="../askpassphrasedialog.cpp" line="133"/>
        <location filename="../askpassphrasedialog.cpp" line="175"/>
        <location filename="../askpassphrasedialog.cpp" line="181"/>
        <source>Wallet encryption failed</source>
        <translation>Nepavyko užšifruoti piniginę</translation>
    </message>
    <message>
        <location filename="../askpassphrasedialog.cpp" line="127"/>
        <source>Wallet encryption failed due to an internal error. Your wallet was not encrypted.</source>
        <translation>Dėl vidinės klaidos nepavyko užšifruoti piniginę.Piniginė neužšifruota.</translation>
    </message>
    <message>
        <location filename="../askpassphrasedialog.cpp" line="134"/>
        <location filename="../askpassphrasedialog.cpp" line="182"/>
        <source>The supplied passphrases do not match.</source>
        <translation>Įvestas slaptažodis nesutampa</translation>
    </message>
    <message>
        <location filename="../askpassphrasedialog.cpp" line="145"/>
        <source>Wallet unlock failed</source>
        <translation>Nepavyko atrakinti piniginę</translation>
    </message>
    <message>
        <location filename="../askpassphrasedialog.cpp" line="146"/>
        <location filename="../askpassphrasedialog.cpp" line="157"/>
        <location filename="../askpassphrasedialog.cpp" line="176"/>
        <source>The passphrase entered for the wallet decryption was incorrect.</source>
        <translation> Neteisingai įvestas slaptažodis piniginės iššifravimui</translation>
    </message>
    <message>
        <location filename="../askpassphrasedialog.cpp" line="156"/>
        <source>Wallet decryption failed</source>
        <translation>Nepavyko iššifruoti piniginę</translation>
    </message>
</context>
<context>
    <name>BitcoinGUI</name>
    <message>
        <location filename="../bitcoingui.cpp" line="71"/>
        <source>Bitcoin Wallet</source>
        <translation>Bitkoinų piniginė</translation>
    </message>
    <message>
        <location filename="../bitcoingui.cpp" line="506"/>
        <source>Synchronizing with network...</source>
        <translation>Sinchronizavimas su tinklu ...</translation>
    </message>
    <message>
        <location filename="../bitcoingui.cpp" line="185"/>
        <source>&amp;Overview</source>
        <translation>&amp;O Apžvalga</translation>
    </message>
    <message>
        <location filename="../bitcoingui.cpp" line="186"/>
        <source>Show general overview of wallet</source>
        <translation>Rodyti piniginės bendrą apžvalgą</translation>
    </message>
    <message>
        <location filename="../bitcoingui.cpp" line="191"/>
        <source>&amp;Transactions</source>
        <translation>&amp;T Sandoriai</translation>
    </message>
    <message>
        <location filename="../bitcoingui.cpp" line="192"/>
        <source>Browse transaction history</source>
        <translation>Apžvelgti sandorių istoriją</translation>
    </message>
    <message>
        <location filename="../bitcoingui.cpp" line="197"/>
        <source>&amp;Address Book</source>
        <translation>&amp;Adresų knygelė</translation>
    </message>
    <message>
        <location filename="../bitcoingui.cpp" line="198"/>
        <source>Edit the list of stored addresses and labels</source>
        <translation>Redaguoti išsaugotus adresus bei žymes</translation>
    </message>
    <message>
        <location filename="../bitcoingui.cpp" line="203"/>
        <source>&amp;Receive coins</source>
        <translation>&amp;R Gautos monetos</translation>
    </message>
    <message>
        <location filename="../bitcoingui.cpp" line="204"/>
        <source>Show the list of addresses for receiving payments</source>
        <translation>Parodyti adresų sąraša mokėjimams gauti</translation>
    </message>
    <message>
        <location filename="../bitcoingui.cpp" line="209"/>
        <source>&amp;Send coins</source>
        <translation>&amp;Siųsti monetas</translation>
    </message>
    <message>
        <location filename="../bitcoingui.cpp" line="210"/>
        <source>Send coins to a bitcoin address</source>
        <translation>Siųsti monetas bitkoinų adresu</translation>
    </message>
    <message>
        <location filename="../bitcoingui.cpp" line="215"/>
        <source>Sign &amp;message</source>
        <translation>Registruoti praneši&amp;mą</translation>
    </message>
    <message>
        <location filename="../bitcoingui.cpp" line="216"/>
        <source>Prove you control an address</source>
        <translation>Įrodyti, kad jūs valdyti adresą</translation>
    </message>
    <message>
        <location filename="../bitcoingui.cpp" line="235"/>
        <source>E&amp;xit</source>
        <translation>&amp;x išėjimas</translation>
    </message>
    <message>
        <location filename="../bitcoingui.cpp" line="236"/>
        <source>Quit application</source>
        <translation>Išjungti programą</translation>
    </message>
    <message>
        <location filename="../bitcoingui.cpp" line="239"/>
        <source>&amp;About %1</source>
        <translation>&amp;Apie %1</translation>
    </message>
    <message>
        <location filename="../bitcoingui.cpp" line="253"/>
        <source>Encrypt or decrypt wallet</source>
        <translation>Užšifruoti  ar iššifruoti piniginę</translation>
    </message>
    <message>
        <location filename="../bitcoingui.cpp" line="258"/>
        <source>Change the passphrase used for wallet encryption</source>
        <translation>Pakeisti slaptažodį naudojamą piniginės užšifravimui</translation>
    </message>
    <message>
        <location filename="../bitcoingui.cpp" line="240"/>
        <source>Show information about Bitcoin</source>
        <translation>Rodyti informaciją apie Bitkoiną</translation>
    </message>
    <message>
        <location filename="../bitcoingui.cpp" line="242"/>
        <source>About &amp;Qt</source>
        <translation>Apie &amp;Qt</translation>
    </message>
    <message>
        <location filename="../bitcoingui.cpp" line="243"/>
        <source>Show information about Qt</source>
        <translation>Rodyti informaciją apie Qt</translation>
    </message>
    <message>
        <location filename="../bitcoingui.cpp" line="245"/>
        <source>&amp;Options...</source>
        <translation>&amp;Opcijos...</translation>
    </message>
    <message>
        <location filename="../bitcoingui.cpp" line="248"/>
        <source>Show/Hide &amp;Bitcoin</source>
        <translation type="unfinished"></translation>
    </message>
    <message>
        <location filename="../bitcoingui.cpp" line="251"/>
        <source>Export the data in the current tab to a file</source>
        <translation type="unfinished"></translation>
    </message>
    <message>
        <location filename="../bitcoingui.cpp" line="256"/>
        <source>Backup wallet to another location</source>
        <translation>Daryti piniginės atsarginę kopiją</translation>
    </message>
    <message>
        <location filename="../bitcoingui.cpp" line="281"/>
        <source>&amp;File</source>
        <translation>&amp;Failas</translation>
    </message>
    <message>
        <location filename="../bitcoingui.cpp" line="290"/>
        <source>&amp;Settings</source>
        <translation>Nu&amp;Statymai</translation>
    </message>
    <message>
        <location filename="../bitcoingui.cpp" line="296"/>
        <source>&amp;Help</source>
        <translation>&amp;H Pagelba</translation>
    </message>
    <message>
        <location filename="../bitcoingui.cpp" line="303"/>
        <source>Tabs toolbar</source>
        <translation>Tabs įrankių juosta</translation>
    </message>
    <message>
        <location filename="../bitcoingui.cpp" line="314"/>
        <source>Actions toolbar</source>
        <translation>Veiksmų įrankių juosta</translation>
    </message>
    <message>
        <location filename="../bitcoingui.cpp" line="391"/>
        <source>Bitcoin client</source>
        <translation>Bitcoin klientas</translation>
    </message>
    <message>
        <location filename="../bitcoingui.cpp" line="418"/>
        <source>bitcoin-qt</source>
        <translation>bitcoin-qt</translation>
    </message>
    <message numerus="yes">
        <location filename="../bitcoingui.cpp" line="482"/>
        <source>%n active connection(s) to Bitcoin network</source>
        <translation>
            <numerusform>%n Bitcoin tinklo aktyvus ryšys</numerusform>
            <numerusform>%n Bitcoin tinklo aktyvūs ryšiai</numerusform>
            <numerusform>%n Bitcoin tinklo aktyvūs ryšiai</numerusform>
        </translation>
    </message>
    <message>
        <location filename="../bitcoingui.cpp" line="531"/>
        <source>Downloaded %1 blocks of transaction history.</source>
        <translation>Atsisiuntė %1 iš %2 sandorių istorijos blokų</translation>
    </message>
    <message numerus="yes">
        <location filename="../bitcoingui.cpp" line="546"/>
        <source>%n second(s) ago</source>
        <translation>
            <numerusform>Prieš %n sekundę</numerusform>
            <numerusform>Prieš %n sekundes</numerusform>
            <numerusform>Prieš %n sekundžių</numerusform>
        </translation>
    </message>
    <message numerus="yes">
        <location filename="../bitcoingui.cpp" line="550"/>
        <source>%n minute(s) ago</source>
        <translation>
            <numerusform>Prieš %n minutę</numerusform>
            <numerusform>Prieš %n minutes</numerusform>
            <numerusform>Prieš %n minutčių</numerusform>
        </translation>
    </message>
    <message numerus="yes">
        <location filename="../bitcoingui.cpp" line="554"/>
        <source>%n hour(s) ago</source>
        <translation>
            <numerusform>Prieš %n valandą</numerusform>
            <numerusform>Prieš %n valandas</numerusform>
            <numerusform>Prieš %n valandų</numerusform>
        </translation>
    </message>
    <message numerus="yes">
        <location filename="../bitcoingui.cpp" line="558"/>
        <source>%n day(s) ago</source>
        <translation>
            <numerusform>Prieš %n dieną</numerusform>
            <numerusform>Prieš %n dienas</numerusform>
            <numerusform>Prieš %n dienų</numerusform>
        </translation>
    </message>
    <message>
        <location filename="../bitcoingui.cpp" line="564"/>
        <source>Up to date</source>
        <translation>Iki šiol</translation>
    </message>
    <message>
        <location filename="../bitcoingui.cpp" line="569"/>
        <source>Catching up...</source>
        <translation>Gaudo...</translation>
    </message>
    <message>
        <location filename="../bitcoingui.cpp" line="577"/>
        <source>Last received block was generated %1.</source>
        <translation>Paskutinis gautas blokas buvo sukurtas %1.</translation>
    </message>
    <message>
        <location filename="../bitcoingui.cpp" line="633"/>
        <source>This transaction is over the size limit.  You can still send it for a fee of %1, which goes to the nodes that process your transaction and helps to support the network.  Do you want to pay the fee?</source>
        <translation>Šis sandoris viršija leistiną dydį.  Jūs galite įvykdyti jį papildomai sumokėję %1 mokesčių, kurie bus išsiųsti tais pačiais mazgais kuriais vyko sandoris ir padės palaikyti tinklą. Ar jūs norite apmokėti papildomą mokestį?</translation>
    </message>
    <message>
        <location filename="../bitcoingui.cpp" line="638"/>
        <source>Sending...</source>
        <translation>Siunčiama...</translation>
    </message>
    <message>
        <location filename="../bitcoingui.cpp" line="665"/>
        <source>Sent transaction</source>
        <translation>Sandoris nusiųstas</translation>
    </message>
    <message>
        <location filename="../bitcoingui.cpp" line="666"/>
        <source>Incoming transaction</source>
        <translation>Ateinantis sandoris</translation>
    </message>
    <message>
        <location filename="../bitcoingui.cpp" line="823"/>
        <source>Wallet Data (*.dat)</source>
        <translation>Piniginės duomenys (*.dat)</translation>
    </message>
    <message>
        <location filename="../bitcoingui.cpp" line="826"/>
        <source>Backup Failed</source>
        <translation type="unfinished"></translation>
    </message>
    <message>
        <location filename="../bitcoingui.cpp" line="826"/>
        <source>There was an error trying to save the wallet data to the new location.</source>
        <translation type="unfinished"></translation>
    </message>
    <message>
        <location filename="../bitcoingui.cpp" line="249"/>
        <source>Show or hide the Bitcoin window</source>
        <translation type="unfinished">Rodyti Bitcoin langą</translation>
    </message>
    <message>
        <location filename="../bitcoingui.cpp" line="792"/>
        <source>Wallet is &lt;b&gt;encrypted&lt;/b&gt; and currently &lt;b&gt;unlocked&lt;/b&gt;</source>
        <translation>Piniginė &lt;b&gt;užšifruota&lt;/b&gt; ir šiuo metu &lt;b&gt;atrakinta&lt;/b&gt;</translation>
    </message>
    <message>
        <location filename="../bitcoingui.cpp" line="800"/>
        <source>Wallet is &lt;b&gt;encrypted&lt;/b&gt; and currently &lt;b&gt;locked&lt;/b&gt;</source>
        <translation>Piniginė &lt;b&gt;užšifruota&lt;/b&gt; ir šiuo metu &lt;b&gt;užrakinta&lt;/b&gt;</translation>
    </message>
    <message>
        <location filename="../bitcoingui.cpp" line="667"/>
        <source>Date: %1
Amount: %2
Type: %3
Address: %4
</source>
        <translation>Data: %1
Suma: %2
Tipas: %3
Adresas: %4</translation>
    </message>
    <message>
        <location filename="../bitcoingui.cpp" line="327"/>
        <source>[testnet]</source>
        <translation>[testavimotinklas]</translation>
    </message>
    <message numerus="yes">
        <location filename="../bitcoingui.cpp" line="508"/>
        <source>~%n block(s) remaining</source>
        <translation type="unfinished">
            <numerusform></numerusform>
            <numerusform></numerusform>
            <numerusform></numerusform>
        </translation>
    </message>
    <message>
<<<<<<< HEAD
        <location filename="../bitcoingui.cpp" line="519"/>
        <source>Downloaded %1 of %2 blocks of transaction history (%3% done).</source>
        <translation>Atsisiuntė %1 iš %2 sandorių istorijos blokų (%3% done).</translation>
=======
        <location filename="../bitcoingui.cpp" line="809"/>
        <source>Backup Failed</source>
        <translation>Nepavyko padaryti atsarginės kopijos</translation>
>>>>>>> 38297ba9
    </message>
    <message>
        <location filename="../bitcoingui.cpp" line="823"/>
        <source>Backup Wallet</source>
        <translation>Backup piniginę</translation>
    </message>
    <message>
        <location filename="../bitcoingui.cpp" line="246"/>
        <source>Modify configuration options for bitcoin</source>
        <translation>Keisti bitcoin konfigūracijos galimybes</translation>
    </message>
    <message>
        <location filename="../bitcoingui.cpp" line="250"/>
        <source>&amp;Export...</source>
        <translation>&amp;Eksportas...</translation>
    </message>
    <message>
        <location filename="../bitcoingui.cpp" line="252"/>
        <source>&amp;Encrypt Wallet</source>
        <translation>&amp;E Užšifruoti piniginę</translation>
    </message>
    <message>
        <location filename="../bitcoingui.cpp" line="255"/>
        <source>&amp;Backup Wallet</source>
        <translation type="unfinished">&amp;Backup piniginę</translation>
    </message>
    <message>
        <location filename="../bitcoingui.cpp" line="257"/>
        <source>&amp;Change Passphrase</source>
        <translation>&amp;C Pakeisti slaptažodį</translation>
    </message>
    <message>
        <location filename="../bitcoin.cpp" line="127"/>
        <source>A fatal error occurred. Bitcoin can no longer continue safely and will quit.</source>
        <translation type="unfinished"></translation>
    </message>
</context>
<context>
    <name>DisplayOptionsPage</name>
    <message>
        <location filename="../optionsdialog.cpp" line="273"/>
        <source>&amp;Unit to show amounts in: </source>
        <translation>&amp;U vienetų rodyti sumas:</translation>
    </message>
    <message>
        <location filename="../optionsdialog.cpp" line="277"/>
        <source>Choose the default subdivision unit to show in the interface, and when sending coins</source>
        <translation>Rodomų ir siunčiamų monetų kiekio matavimo vienetai</translation>
    </message>
    <message>
        <location filename="../optionsdialog.cpp" line="284"/>
        <source>&amp;Display addresses in transaction list</source>
        <translation>&amp;Rodyti adresus sandorių sąraše</translation>
    </message>
    <message>
        <location filename="../optionsdialog.cpp" line="285"/>
        <source>Whether to show Bitcoin addresses in the transaction list</source>
        <translation type="unfinished"></translation>
    </message>
</context>
<context>
    <name>EditAddressDialog</name>
    <message>
        <location filename="../forms/editaddressdialog.ui" line="14"/>
        <source>Edit Address</source>
        <translation>Redaguoti adresą</translation>
    </message>
    <message>
        <location filename="../forms/editaddressdialog.ui" line="25"/>
        <source>&amp;Label</source>
        <translation>&amp;L Žymė</translation>
    </message>
    <message>
        <location filename="../forms/editaddressdialog.ui" line="35"/>
        <source>The label associated with this address book entry</source>
        <translation>Žymė yra susieta su šios adresų knygelęs turiniu</translation>
    </message>
    <message>
        <location filename="../forms/editaddressdialog.ui" line="42"/>
        <source>&amp;Address</source>
        <translation>&amp;Adresas</translation>
    </message>
    <message>
        <location filename="../forms/editaddressdialog.ui" line="52"/>
        <source>The address associated with this address book entry. This can only be modified for sending addresses.</source>
        <translation>Adresas yra susietas su šios adresų knygelęs turiniu. Tai gali būti keičiama tik siuntimo adresams.</translation>
    </message>
    <message>
        <location filename="../editaddressdialog.cpp" line="20"/>
        <source>New receiving address</source>
        <translation>Naujas gavimo adresas</translation>
    </message>
    <message>
        <location filename="../editaddressdialog.cpp" line="24"/>
        <source>New sending address</source>
        <translation>Naujas siuntimo adresas</translation>
    </message>
    <message>
        <location filename="../editaddressdialog.cpp" line="27"/>
        <source>Edit receiving address</source>
        <translation>Taisyti gavimo adresą</translation>
    </message>
    <message>
        <location filename="../editaddressdialog.cpp" line="31"/>
        <source>Edit sending address</source>
        <translation>Taisyti siuntimo adresą</translation>
    </message>
    <message>
        <location filename="../editaddressdialog.cpp" line="91"/>
        <source>The entered address &quot;%1&quot; is already in the address book.</source>
        <translation>Įvestas adresas &quot;%1&quot;yra adresų knygelėje</translation>
    </message>
    <message>
        <location filename="../editaddressdialog.cpp" line="96"/>
        <source>The entered address &quot;%1&quot; is not a valid bitcoin address.</source>
        <translation>Įvestas adresas &quot;%1&quot;nėra galiojantis bitkoinų adresas</translation>
    </message>
    <message>
        <location filename="../editaddressdialog.cpp" line="101"/>
        <source>Could not unlock wallet.</source>
        <translation>Neįmanoma atrakinti piniginės</translation>
    </message>
    <message>
        <location filename="../editaddressdialog.cpp" line="106"/>
        <source>New key generation failed.</source>
        <translation>Naujas raktas nesukurtas</translation>
    </message>
</context>
<context>
    <name>MainOptionsPage</name>
    <message>
        <location filename="../optionsdialog.cpp" line="171"/>
        <source>&amp;Start Bitcoin on window system startup</source>
        <translation>&amp;S Paleisti  Bitcoin programą su window sistemos paleidimu</translation>
    </message>
    <message>
        <location filename="../optionsdialog.cpp" line="172"/>
        <source>Automatically start Bitcoin after the computer is turned on</source>
        <translation>Automatiškai paleisti Bitkoin programą kai yra įjungiamas kompiuteris</translation>
    </message>
    <message>
        <location filename="../optionsdialog.cpp" line="176"/>
        <source>&amp;Minimize to the tray instead of the taskbar</source>
        <translation>&amp;M sumažinti langą bet ne užduočių juostą</translation>
    </message>
    <message>
        <location filename="../optionsdialog.cpp" line="177"/>
        <source>Show only a tray icon after minimizing the window</source>
        <translation>Po programos lango sumažinimo rodyti tik programos ikoną.</translation>
    </message>
    <message>
        <location filename="../optionsdialog.cpp" line="185"/>
        <source>Map port using &amp;UPnP</source>
        <translation>Prievado struktūra naudojant &amp;UPnP</translation>
    </message>
    <message>
        <location filename="../optionsdialog.cpp" line="186"/>
        <source>Automatically open the Bitcoin client port on the router. This only works when your router supports UPnP and it is enabled.</source>
        <translation>Automatiškai atidaryti Bitcoin kliento maršrutizatoriaus prievadą. Tai veikia tik tada, kai jūsų maršrutizatorius palaiko UPnP ir ji įjungta.</translation>
    </message>
    <message>
        <location filename="../optionsdialog.cpp" line="180"/>
        <source>M&amp;inimize on close</source>
        <translation>&amp;i Sumažinti uždarant</translation>
    </message>
    <message>
        <location filename="../optionsdialog.cpp" line="181"/>
        <source>Minimize instead of exit the application when the window is closed. When this option is enabled, the application will be closed only after selecting Quit in the menu.</source>
        <translation>Uždarant langą neuždaryti programos. Kai ši parinktis įjungta, programa bus uždaryta tik pasirinkus  meniu komandą Baigti.</translation>
    </message>
    <message>
        <location filename="../optionsdialog.cpp" line="189"/>
        <source>&amp;Connect through SOCKS4 proxy:</source>
        <translation>&amp;C Jungtis per socks4 proxy:</translation>
    </message>
    <message>
        <location filename="../optionsdialog.cpp" line="190"/>
        <source>Connect to the Bitcoin network through a SOCKS4 proxy (e.g. when connecting through Tor)</source>
        <translation>Jungtis į Bitkoin tinklą per  socks4 proxy (pvz. jungiantis per Tor)</translation>
    </message>
    <message>
        <location filename="../optionsdialog.cpp" line="195"/>
        <source>Proxy &amp;IP: </source>
        <translation>Proxy &amp;IP: </translation>
    </message>
    <message>
        <location filename="../optionsdialog.cpp" line="201"/>
        <source>IP address of the proxy (e.g. 127.0.0.1)</source>
        <translation>IP adresas proxy (pvz. 127.0.0.1)</translation>
    </message>
    <message>
        <location filename="../optionsdialog.cpp" line="204"/>
        <source>&amp;Port: </source>
        <translation>&amp;Prievadas: </translation>
    </message>
    <message>
        <location filename="../optionsdialog.cpp" line="210"/>
        <source>Port of the proxy (e.g. 1234)</source>
        <translation>Proxy prievadas (pvz. 1234)</translation>
    </message>
    <message>
        <location filename="../optionsdialog.cpp" line="222"/>
        <source>Pay transaction &amp;fee</source>
        <translation>&amp;f Mokėti sandorio mokestį</translation>
    </message>
    <message>
        <location filename="../optionsdialog.cpp" line="232"/>
        <source>Detach databases at shutdown</source>
        <translation>Atjungti duombazes išsijungiant</translation>
    </message>
    <message>
        <location filename="../optionsdialog.cpp" line="233"/>
        <source>Detach block and address databases at shutdown. This means they can be moved to another data directory, but it slows down shutdown. The wallet is always detached.</source>
        <translation type="unfinished"></translation>
    </message>
    <message>
        <location filename="../optionsdialog.cpp" line="216"/>
        <source>Optional transaction fee per kB that helps make sure your transactions are processed quickly. Most transactions are 1 kB. Fee 0.01 recommended.</source>
        <translation>Neprivaloma sandorio mokestis už KB, kuris padeda įsitikinti, kad jūsų sandoriai tvarkomi greitai. Daugelis sandorių yra tik 1KB dydžio. Rekomenduojamas 0,01 mokestis.</translation>
    </message>
</context>
<context>
    <name>MessagePage</name>
    <message>
        <location filename="../forms/messagepage.ui" line="14"/>
        <source>Message</source>
        <translation>Žinutė</translation>
    </message>
    <message>
        <location filename="../forms/messagepage.ui" line="20"/>
        <source>You can sign messages with your addresses to prove you own them. Be careful not to sign anything vague, as phishing attacks may try to trick you into signing your identity over to them. Only sign fully-detailed statements you agree to.</source>
        <translation type="unfinished"></translation>
    </message>
    <message>
        <location filename="../forms/messagepage.ui" line="38"/>
        <source>The address to sign the message with  (e.g. 1NS17iag9jJgTHD1VXjvLCEnZuQ3rJDE9L)</source>
        <translation type="unfinished">Įveskite bitkoinų adresą (pvz. 1NS17iag9jJgTHD1VXjvLCEnZuQ3rJDE9L)</translation>
    </message>
    <message>
        <location filename="../forms/messagepage.ui" line="48"/>
        <source>Choose adress from address book</source>
        <translation>Pasirinkite adresą iš adresų knygelės</translation>
    </message>
    <message>
        <location filename="../forms/messagepage.ui" line="58"/>
        <source>Alt+A</source>
        <translation>Alt+A</translation>
    </message>
    <message>
        <location filename="../forms/messagepage.ui" line="71"/>
        <source>Paste address from clipboard</source>
        <translation>Įvesti adresą iš mainų atminties</translation>
    </message>
    <message>
        <location filename="../forms/messagepage.ui" line="81"/>
        <source>Alt+P</source>
        <translation>Alt+P</translation>
    </message>
    <message>
        <location filename="../forms/messagepage.ui" line="93"/>
        <source>Enter the message you want to sign here</source>
        <translation>Įveskite pranešimą, kurį norite pasirašyti čia</translation>
    </message>
    <message>
        <location filename="../forms/messagepage.ui" line="105"/>
        <source>Click &quot;Sign Message&quot; to get signature</source>
        <translation>Spragtelėkite &quot;Registruotis žinutę&quot; tam, kad gauti parašą</translation>
    </message>
    <message>
        <location filename="../forms/messagepage.ui" line="117"/>
        <source>Sign a message to prove you own this address</source>
        <translation>Registruotis žinute įrodymuii, kad turite šį adresą</translation>
    </message>
    <message>
        <location filename="../forms/messagepage.ui" line="120"/>
        <source>&amp;Sign Message</source>
        <translation>&amp;S Registravimosi žinutė</translation>
    </message>
    <message>
        <location filename="../forms/messagepage.ui" line="131"/>
        <source>Copy the current signature to the system clipboard</source>
        <translation type="unfinished"></translation>
    </message>
    <message>
        <location filename="../forms/messagepage.ui" line="134"/>
        <source>&amp;Copy to Clipboard</source>
        <translation>Kopijuoti į  mainų atmintį</translation>
    </message>
    <message>
        <location filename="../messagepage.cpp" line="74"/>
        <source>%1 is not a valid address.</source>
        <translation>%1 tai negaliojantis adresas</translation>
    </message>
    <message>
        <location filename="../messagepage.cpp" line="74"/>
        <location filename="../messagepage.cpp" line="89"/>
        <location filename="../messagepage.cpp" line="101"/>
        <source>Error signing</source>
        <translation>Klaida pasirašant</translation>
    </message>
    <message>
        <location filename="../messagepage.cpp" line="89"/>
        <source>Private key for %1 is not available.</source>
        <translation>Privataus rakto %1 nėra</translation>
    </message>
    <message>
        <location filename="../messagepage.cpp" line="101"/>
        <source>Sign failed</source>
        <translation>Registravimas nepavyko</translation>
    </message>
</context>
<context>
    <name>OptionsDialog</name>
    <message>
        <location filename="../optionsdialog.cpp" line="80"/>
        <source>Main</source>
        <translation>Pagrindinis</translation>
    </message>
    <message>
        <location filename="../optionsdialog.cpp" line="105"/>
        <source>Options</source>
        <translation>Opcijos</translation>
    </message>
    <message>
        <location filename="../optionsdialog.cpp" line="85"/>
        <source>Display</source>
        <translation>Ekranas</translation>
    </message>
</context>
<context>
    <name>OverviewPage</name>
    <message>
        <location filename="../overviewpage.cpp" line="108"/>
        <source>Total of transactions that have yet to be confirmed, and do not yet count toward the current balance</source>
        <translation>Iš viso sandorių, įskaitant tuos kurie dar turi būti patvirtinti, ir jie dar nėra įskaičiuotii į einamosios sąskaitos balansą</translation>
    </message>
    <message>
        <location filename="../forms/overviewpage.ui" line="14"/>
        <source>Form</source>
        <translation>Forma</translation>
    </message>
    <message>
        <location filename="../forms/overviewpage.ui" line="40"/>
        <source>Balance:</source>
        <translation>Balansas</translation>
    </message>
    <message>
        <location filename="../forms/overviewpage.ui" line="54"/>
        <source>Number of transactions:</source>
        <translation>Sandorių kiekis</translation>
    </message>
    <message>
        <location filename="../forms/overviewpage.ui" line="61"/>
        <source>0</source>
        <translation>0</translation>
    </message>
    <message>
        <location filename="../forms/overviewpage.ui" line="68"/>
        <source>Unconfirmed:</source>
        <translation>Nepatvirtinti:</translation>
    </message>
    <message>
        <location filename="../forms/overviewpage.ui" line="88"/>
        <source>Wallet</source>
        <translation>Piniginė</translation>
    </message>
    <message>
        <location filename="../forms/overviewpage.ui" line="124"/>
        <source>&lt;b&gt;Recent transactions&lt;/b&gt;</source>
        <translation>&lt;b&gt;Naujausi sandoris&lt;/b&gt;</translation>
    </message>
    <message>
        <location filename="../overviewpage.cpp" line="103"/>
        <source>Your current balance</source>
        <translation>Jūsų einamasis balansas</translation>
    </message>
    <message>
        <location filename="../overviewpage.cpp" line="111"/>
        <source>Total number of transactions in wallet</source>
        <translation>Bandras sandorių kiekis piniginėje</translation>
    </message>
</context>
<context>
    <name>QRCodeDialog</name>
    <message>
        <location filename="../forms/qrcodedialog.ui" line="186"/>
        <source>&amp;Save As...</source>
        <translation>&amp;S išsaugoti kaip...</translation>
    </message>
    <message>
        <location filename="../forms/qrcodedialog.ui" line="32"/>
        <source>QR Code</source>
        <translation>QR kodas</translation>
    </message>
    <message>
        <location filename="../forms/qrcodedialog.ui" line="70"/>
        <source>Amount:</source>
        <translation>Suma:</translation>
    </message>
    <message>
        <location filename="../forms/qrcodedialog.ui" line="105"/>
        <source>BTC</source>
        <translation>BTC</translation>
    </message>
    <message>
        <location filename="../forms/qrcodedialog.ui" line="121"/>
        <source>Label:</source>
        <translation>Žymė:</translation>
    </message>
    <message>
        <location filename="../forms/qrcodedialog.ui" line="144"/>
        <source>Message:</source>
        <translation>Žinutė:</translation>
    </message>
    <message>
        <location filename="../forms/qrcodedialog.ui" line="14"/>
        <source>Dialog</source>
        <translation>Dialogas</translation>
    </message>
    <message>
        <location filename="../forms/qrcodedialog.ui" line="55"/>
        <source>Request Payment</source>
        <translation>Prašau išmokėti</translation>
    </message>
    <message>
        <location filename="../qrcodedialog.cpp" line="46"/>
        <source>Error encoding URI into QR Code.</source>
        <translation>Klaida, koduojant URI į QR kodą.</translation>
    </message>
    <message>
        <location filename="../qrcodedialog.cpp" line="64"/>
        <source>Resulting URI too long, try to reduce the text for label / message.</source>
        <translation type="unfinished"></translation>
    </message>
    <message>
        <location filename="../qrcodedialog.cpp" line="121"/>
        <source>Save Image...</source>
        <translation type="unfinished"></translation>
    </message>
    <message>
        <location filename="../qrcodedialog.cpp" line="121"/>
        <source>PNG Images (*.png)</source>
        <translation>PNG paveikslėliai (*.png)</translation>
    </message>
</context>
<context>
    <name>SendCoinsDialog</name>
    <message>
<<<<<<< HEAD
=======
        <location filename="../forms/sendcoinsdialog.ui" line="113"/>
        <source>123.456 BTC</source>
        <translation>123.456 BTC</translation>
    </message>
    <message>
>>>>>>> 38297ba9
        <location filename="../sendcoinsdialog.cpp" line="95"/>
        <source>&lt;b&gt;%1&lt;/b&gt; to %2 (%3)</source>
        <translation>&lt;b&gt;%1&lt;/b&gt; to %2 (%3)</translation>
    </message>
    <message>
        <location filename="../forms/sendcoinsdialog.ui" line="144"/>
        <source>Confirm the send action</source>
        <translation>Patvirtinti siuntimo veiksmą</translation>
    </message>
    <message>
        <location filename="../forms/sendcoinsdialog.ui" line="106"/>
        <source>Balance:</source>
        <translation>Balansas:</translation>
    </message>
    <message>
        <location filename="../forms/sendcoinsdialog.ui" line="113"/>
        <source>123.456 BTC</source>
        <translation>123.456 BTC</translation>
    </message>
    <message>
        <location filename="../forms/sendcoinsdialog.ui" line="147"/>
        <source>&amp;Send</source>
        <translation>&amp;Siųsti</translation>
    </message>
    <message>
        <location filename="../sendcoinsdialog.cpp" line="100"/>
        <source>Confirm send coins</source>
        <translation>Patvirtinti siuntimui monetas</translation>
    </message>
    <message>
        <location filename="../forms/sendcoinsdialog.ui" line="14"/>
        <location filename="../sendcoinsdialog.cpp" line="123"/>
        <location filename="../sendcoinsdialog.cpp" line="128"/>
        <location filename="../sendcoinsdialog.cpp" line="133"/>
        <location filename="../sendcoinsdialog.cpp" line="138"/>
        <location filename="../sendcoinsdialog.cpp" line="144"/>
        <location filename="../sendcoinsdialog.cpp" line="149"/>
        <location filename="../sendcoinsdialog.cpp" line="154"/>
        <source>Send Coins</source>
        <translation>Siųsti monetas</translation>
    </message>
    <message>
        <location filename="../forms/sendcoinsdialog.ui" line="64"/>
        <source>Send to multiple recipients at once</source>
        <translation>Siųsti keliems gavėjams vienu metu</translation>
    </message>
    <message>
        <location filename="../forms/sendcoinsdialog.ui" line="67"/>
        <source>&amp;Add recipient...</source>
        <translation>&amp;A Pridėti gavėją</translation>
    </message>
    <message>
        <location filename="../forms/sendcoinsdialog.ui" line="84"/>
        <source>Remove all transaction fields</source>
        <translation>Pašalinti visus sandorio laukus</translation>
    </message>
    <message>
        <location filename="../forms/sendcoinsdialog.ui" line="87"/>
        <source>Clear all</source>
        <translation>Ištrinti viską</translation>
    </message>
    <message>
        <location filename="../forms/sendcoinsdialog.ui" line="147"/>
        <source>S&amp;end</source>
        <translation>&amp;Siųsti</translation>
    </message>
    <message>
        <location filename="../sendcoinsdialog.cpp" line="101"/>
        <source>Are you sure you want to send %1?</source>
        <translation>Ar esate įsitikinę, kad norite siųsti %1?</translation>
    </message>
    <message>
        <location filename="../sendcoinsdialog.cpp" line="101"/>
        <source> and </source>
        <translation>ir</translation>
    </message>
    <message>
        <location filename="../sendcoinsdialog.cpp" line="124"/>
        <source>The recipient address is not valid, please recheck.</source>
        <translation>Negaliojantis gavėjo adresas. Patikrinkite.</translation>
    </message>
    <message>
        <location filename="../sendcoinsdialog.cpp" line="129"/>
        <source>The amount to pay must be larger than 0.</source>
        <translation>Apmokėjimo suma turi būti didesnė negu 0.</translation>
    </message>
    <message>
        <location filename="../sendcoinsdialog.cpp" line="134"/>
        <source>The amount exceeds your balance.</source>
        <translation>Suma viršija jūsų balansą.</translation>
    </message>
    <message>
        <location filename="../sendcoinsdialog.cpp" line="139"/>
        <source>The total exceeds your balance when the %1 transaction fee is included.</source>
        <translation>Jei pridedame sandorio mokestį %1 bendra suma viršija jūsų balansą.</translation>
    </message>
    <message>
        <location filename="../sendcoinsdialog.cpp" line="145"/>
        <source>Duplicate address found, can only send to each address once per send operation.</source>
        <translation>Rastas adreso dublikatas.</translation>
    </message>
    <message>
        <location filename="../sendcoinsdialog.cpp" line="150"/>
        <source>Error: Transaction creation failed.</source>
        <translation>KLAIDA:nepavyko sudaryti sandorio.</translation>
    </message>
    <message>
        <location filename="../sendcoinsdialog.cpp" line="155"/>
        <source>Error: The transaction was rejected. This might happen if some of the coins in your wallet were already spent, such as if you used a copy of wallet.dat and coins were spent in the copy but not marked as spent here.</source>
        <translation>Klaida: sandoris buvo atmestas.Tai gali įvykti, jei kai kurios monetos iš jūsų piniginėje jau buvo panaudotos, pvz. jei naudojote wallet.dat kopiją ir monetos buvo išleistos kopijoje, bet nepažymėtos kaip skirtos išleisti čia.</translation>
    </message>
</context>
<context>
    <name>SendCoinsEntry</name>
    <message>
        <location filename="../forms/sendcoinsentry.ui" line="14"/>
        <source>Form</source>
        <translation>Forma</translation>
    </message>
    <message>
        <location filename="../forms/sendcoinsentry.ui" line="29"/>
        <source>A&amp;mount:</source>
        <translation>Su&amp;ma:</translation>
    </message>
    <message>
        <location filename="../forms/sendcoinsentry.ui" line="42"/>
        <source>Pay &amp;To:</source>
        <translation>Mokėti &amp;T gavėjui:</translation>
    </message>
    <message>
        <location filename="../forms/sendcoinsentry.ui" line="66"/>
        <location filename="../sendcoinsentry.cpp" line="26"/>
        <source>Enter a label for this address to add it to your address book</source>
        <translation>Įveskite žymę šiam adresui kad galėtumėte įtraukti ją į adresų knygelę</translation>
    </message>
    <message>
        <location filename="../forms/sendcoinsentry.ui" line="75"/>
        <source>&amp;Label:</source>
        <translation>&amp;L žymė:</translation>
    </message>
    <message>
        <location filename="../forms/sendcoinsentry.ui" line="93"/>
        <source>The address to send the payment to  (e.g. 1NS17iag9jJgTHD1VXjvLCEnZuQ3rJDE9L)</source>
        <translation>Adresas mokėjimo siuntimui (pvz. 1NS17iag9jJgTHD1VXjvLCEnZuQ3rJDE9L)</translation>
    </message>
    <message>
        <location filename="../forms/sendcoinsentry.ui" line="103"/>
        <source>Choose address from address book</source>
        <translation>Pasirinkite adresą iš adresų knygelės</translation>
    </message>
    <message>
        <location filename="../forms/sendcoinsentry.ui" line="113"/>
        <source>Alt+A</source>
        <translation>Alt+A</translation>
    </message>
    <message>
        <location filename="../forms/sendcoinsentry.ui" line="120"/>
        <source>Paste address from clipboard</source>
        <translation>Įvesti adresą iš mainų atminties</translation>
    </message>
    <message>
        <location filename="../forms/sendcoinsentry.ui" line="130"/>
        <source>Alt+P</source>
        <translation>Alt+P</translation>
    </message>
    <message>
        <location filename="../forms/sendcoinsentry.ui" line="137"/>
        <source>Remove this recipient</source>
        <translation>Pašalinti šitą gavėją</translation>
    </message>
    <message>
        <location filename="../sendcoinsentry.cpp" line="25"/>
        <source>Enter a Bitcoin address (e.g. 1NS17iag9jJgTHD1VXjvLCEnZuQ3rJDE9L)</source>
        <translation>Įveskite bitkoinų adresą (pvz. 1NS17iag9jJgTHD1VXjvLCEnZuQ3rJDE9L)</translation>
    </message>
</context>
<context>
    <name>TransactionDesc</name>
    <message>
        <location filename="../transactiondesc.cpp" line="28"/>
        <source>%1/offline?</source>
        <translation>%1/atjungtas?</translation>
    </message>
    <message>
        <location filename="../transactiondesc.cpp" line="30"/>
        <source>%1/unconfirmed</source>
        <translation>%1/nepatvirtintas</translation>
    </message>
    <message>
        <location filename="../transactiondesc.cpp" line="32"/>
        <source>%1 confirmations</source>
        <translation>%1 patvirtinimai</translation>
    </message>
    <message>
        <location filename="../transactiondesc.cpp" line="50"/>
        <source>&lt;b&gt;Status:&lt;/b&gt; </source>
        <translation>&lt;b&gt;Būsena:&lt;/b&gt; </translation>
    </message>
    <message>
        <location filename="../transactiondesc.cpp" line="55"/>
        <source>, has not been successfully broadcast yet</source>
        <translation>, transliavimas dar nebuvo sėkmingas</translation>
    </message>
    <message>
        <location filename="../transactiondesc.cpp" line="57"/>
        <source>, broadcast through %1 node</source>
        <translation>, transliuota per %1 mazgą</translation>
    </message>
    <message>
        <location filename="../transactiondesc.cpp" line="59"/>
        <source>, broadcast through %1 nodes</source>
        <translation>, transliuota per %1 mazgus</translation>
    </message>
    <message>
        <location filename="../transactiondesc.cpp" line="63"/>
        <source>&lt;b&gt;Date:&lt;/b&gt; </source>
        <translation>&lt;b&gt;Data:&lt;/b&gt; </translation>
    </message>
    <message>
        <location filename="../transactiondesc.cpp" line="70"/>
        <source>&lt;b&gt;Source:&lt;/b&gt; Generated&lt;br&gt;</source>
        <translation>&lt;b&gt;Šaltinis:&lt;/b&gt; Sukurta&lt;br&gt;</translation>
    </message>
    <message>
<<<<<<< HEAD
        <location filename="../transactiondesc.cpp" line="76"/>
        <location filename="../transactiondesc.cpp" line="93"/>
=======
        <location filename="../transactiondesc.cpp" line="72"/>
        <location filename="../transactiondesc.cpp" line="89"/>
>>>>>>> 38297ba9
        <source>&lt;b&gt;From:&lt;/b&gt; </source>
        <translation>&lt;b&gt;Nuo:&lt;/b&gt; </translation>
    </message>
    <message>
<<<<<<< HEAD
        <location filename="../transactiondesc.cpp" line="94"/>
        <location filename="../transactiondesc.cpp" line="117"/>
        <location filename="../transactiondesc.cpp" line="176"/>
=======
        <location filename="../transactiondesc.cpp" line="90"/>
        <location filename="../transactiondesc.cpp" line="113"/>
        <location filename="../transactiondesc.cpp" line="172"/>
>>>>>>> 38297ba9
        <source>&lt;b&gt;To:&lt;/b&gt; </source>
        <translation>&lt;b&gt;Skirta:&lt;/b&gt; </translation>
    </message>
    <message>
<<<<<<< HEAD
        <location filename="../transactiondesc.cpp" line="97"/>
=======
        <location filename="../transactiondesc.cpp" line="93"/>
>>>>>>> 38297ba9
        <source> (yours, label: </source>
        <translation> (jūsų, žymė: </translation>
    </message>
    <message>
<<<<<<< HEAD
        <location filename="../transactiondesc.cpp" line="99"/>
=======
        <location filename="../transactiondesc.cpp" line="95"/>
>>>>>>> 38297ba9
        <source> (yours)</source>
        <translation> (jūsų)</translation>
    </message>
    <message>
<<<<<<< HEAD
        <location filename="../transactiondesc.cpp" line="134"/>
        <location filename="../transactiondesc.cpp" line="148"/>
        <location filename="../transactiondesc.cpp" line="193"/>
        <location filename="../transactiondesc.cpp" line="210"/>
=======
        <location filename="../transactiondesc.cpp" line="130"/>
        <location filename="../transactiondesc.cpp" line="144"/>
        <location filename="../transactiondesc.cpp" line="189"/>
        <location filename="../transactiondesc.cpp" line="206"/>
>>>>>>> 38297ba9
        <source>&lt;b&gt;Credit:&lt;/b&gt; </source>
        <translation>&lt;b&gt;Kreditas:&lt;/b&gt; </translation>
    </message>
    <message>
<<<<<<< HEAD
        <location filename="../transactiondesc.cpp" line="136"/>
=======
        <location filename="../transactiondesc.cpp" line="132"/>
>>>>>>> 38297ba9
        <source>(%1 matures in %2 more blocks)</source>
        <translation>(%1 apmokėtinas %2 daugiau blokais)</translation>
    </message>
    <message>
<<<<<<< HEAD
        <location filename="../transactiondesc.cpp" line="198"/>
=======
        <location filename="../transactiondesc.cpp" line="136"/>
        <source>(not accepted)</source>
        <translation>(nepriimta)</translation>
    </message>
    <message>
        <location filename="../transactiondesc.cpp" line="180"/>
        <location filename="../transactiondesc.cpp" line="188"/>
        <location filename="../transactiondesc.cpp" line="203"/>
        <source>&lt;b&gt;Debit:&lt;/b&gt; </source>
        <translation>&lt;b&gt;Debitas:&lt;/b&gt; </translation>
    </message>
    <message>
        <location filename="../transactiondesc.cpp" line="194"/>
>>>>>>> 38297ba9
        <source>&lt;b&gt;Transaction fee:&lt;/b&gt; </source>
        <translation>&lt;b&gt;Sandorio mokestis:&lt;/b&gt; </translation>
    </message>
    <message>
<<<<<<< HEAD
        <location filename="../transactiondesc.cpp" line="214"/>
=======
        <location filename="../transactiondesc.cpp" line="210"/>
>>>>>>> 38297ba9
        <source>&lt;b&gt;Net amount:&lt;/b&gt; </source>
        <translation>&lt;b&gt;Neto suma:&lt;/b&gt; </translation>
    </message>
    <message>
<<<<<<< HEAD
        <location filename="../transactiondesc.cpp" line="220"/>
=======
        <location filename="../transactiondesc.cpp" line="216"/>
>>>>>>> 38297ba9
        <source>Message:</source>
        <translation>Žinutė:</translation>
    </message>
    <message>
<<<<<<< HEAD
        <location filename="../transactiondesc.cpp" line="222"/>
=======
        <location filename="../transactiondesc.cpp" line="218"/>
>>>>>>> 38297ba9
        <source>Comment:</source>
        <translation>Komentaras:</translation>
    </message>
    <message>
<<<<<<< HEAD
        <location filename="../transactiondesc.cpp" line="224"/>
=======
        <location filename="../transactiondesc.cpp" line="220"/>
>>>>>>> 38297ba9
        <source>Transaction ID:</source>
        <translation>Sandorio ID:</translation>
    </message>
    <message>
<<<<<<< HEAD
        <location filename="../transactiondesc.cpp" line="227"/>
=======
        <location filename="../transactiondesc.cpp" line="223"/>
>>>>>>> 38297ba9
        <source>Generated coins must wait 120 blocks before they can be spent.  When you generated this block, it was broadcast to the network to be added to the block chain.  If it fails to get into the chain, it will change to &quot;not accepted&quot; and not be spendable.  This may occasionally happen if another node generates a block within a few seconds of yours.</source>
        <translation>Išgautos monetos turi sulaukti 120 blokų, kol jos gali būti naudojamos. Kai sukūrėte šį bloką, jis buvo transliuojamas tinkle ir turėjo būti įtrauktas į blokų grandinę. Jei nepavyksta patekti į grandinę, bus pakeista į &quot;nepriėmė&quot;, o ne &quot;vartojamas&quot;. Tai kartais gali atsitikti, jei kitas mazgas per keletą sekundžių sukuria bloką po jūsų bloko.</translation>
    </message>
    <message>
<<<<<<< HEAD
        <location filename="../transactiondesc.cpp" line="93"/>
=======
        <location filename="../transactiondesc.cpp" line="89"/>
>>>>>>> 38297ba9
        <source>unknown</source>
        <translation>nežinomas</translation>
    </message>
    <message>
        <location filename="../transactiondesc.cpp" line="20"/>
        <source>Open for %1 blocks</source>
        <translation>Atidaryta %1 blokams</translation>
    </message>
    <message>
        <location filename="../transactiondesc.cpp" line="22"/>
        <source>Open until %1</source>
        <translation>Atidaryta iki %1</translation>
    </message>
    <message>
        <location filename="../transactiondesc.cpp" line="140"/>
        <source>(not accepted)</source>
        <translation>(nepriimta)</translation>
    </message>
    <message>
        <location filename="../transactiondesc.cpp" line="184"/>
        <location filename="../transactiondesc.cpp" line="192"/>
        <location filename="../transactiondesc.cpp" line="207"/>
        <source>&lt;b&gt;Debit:&lt;/b&gt; </source>
        <translation>&lt;b&gt;Debitas:&lt;/b&gt; </translation>
    </message>
</context>
<context>
    <name>TransactionDescDialog</name>
    <message>
        <location filename="../forms/transactiondescdialog.ui" line="14"/>
        <source>Transaction details</source>
        <translation>Sandorio išsami informacija</translation>
    </message>
    <message>
        <location filename="../forms/transactiondescdialog.ui" line="20"/>
        <source>This pane shows a detailed description of the transaction</source>
        <translation>Šis langas sandorio detalų aprašymą</translation>
    </message>
</context>
<context>
    <name>TransactionTableModel</name>
    <message>
        <location filename="../transactiontablemodel.cpp" line="283"/>
        <source>Offline (%1 confirmations)</source>
        <translation>Atjungta (%1 patvirtinimai)</translation>
    </message>
    <message>
        <location filename="../transactiontablemodel.cpp" line="289"/>
        <source>Confirmed (%1 confirmations)</source>
        <translation>Patvirtinta (%1 patvirtinimai)</translation>
    </message>
    <message>
        <location filename="../transactiontablemodel.cpp" line="306"/>
        <source>Generated but not accepted</source>
        <translation>Išgauta bet nepriimta</translation>
    </message>
    <message>
        <location filename="../transactiontablemodel.cpp" line="349"/>
        <source>Received with</source>
        <translation>Gauta su</translation>
    </message>
    <message>
        <location filename="../transactiontablemodel.cpp" line="351"/>
        <source>Received from</source>
        <translation>Gauta iš</translation>
    </message>
    <message>
        <location filename="../transactiontablemodel.cpp" line="354"/>
        <source>Sent to</source>
        <translation>Siųsta </translation>
    </message>
    <message>
        <location filename="../transactiontablemodel.cpp" line="396"/>
        <source>(n/a)</source>
        <translation>nepasiekiama</translation>
    </message>
    <message>
        <location filename="../transactiontablemodel.cpp" line="595"/>
        <source>Transaction status. Hover over this field to show number of confirmations.</source>
        <translation>Sandorio būklė. Užvedus pelės žymeklį ant šios srities matysite patvirtinimų skaičių.</translation>
    </message>
    <message>
        <location filename="../transactiontablemodel.cpp" line="599"/>
        <source>Type of transaction.</source>
        <translation>Sandorio tipas</translation>
    </message>
    <message>
        <location filename="../transactiontablemodel.cpp" line="601"/>
        <source>Destination address of transaction.</source>
        <translation>Sandorio paskirties adresas</translation>
    </message>
    <message>
        <location filename="../transactiontablemodel.cpp" line="603"/>
        <source>Amount removed from or added to balance.</source>
        <translation>Suma pridėta ar išskaičiuota iš balanso</translation>
    </message>
    <message>
        <location filename="../transactiontablemodel.cpp" line="214"/>
        <source>Type</source>
        <translation>Tipas</translation>
    </message>
    <message>
        <location filename="../transactiontablemodel.cpp" line="214"/>
        <source>Address</source>
        <translation>Adresas</translation>
    </message>
    <message>
        <location filename="../transactiontablemodel.cpp" line="280"/>
        <source>Open until %1</source>
        <translation>Atidaryta kol %n</translation>
    </message>
    <message numerus="yes">
        <location filename="../transactiontablemodel.cpp" line="277"/>
        <source>Open for %n block(s)</source>
        <translation>
            <numerusform>Atidaryta %n blokui</numerusform>
            <numerusform>Atidaryta %n blokams</numerusform>
            <numerusform>Atidaryta %n blokų</numerusform>
        </translation>
    </message>
    <message>
        <location filename="../transactiontablemodel.cpp" line="214"/>
        <source>Date</source>
        <translation>Data</translation>
    </message>
    <message>
        <location filename="../transactiontablemodel.cpp" line="214"/>
        <source>Amount</source>
        <translation>Suma</translation>
    </message>
    <message>
        <location filename="../transactiontablemodel.cpp" line="286"/>
        <source>Unconfirmed (%1 of %2 confirmations)</source>
        <translation>Nepatvirtintos (%1 iš %2 patvirtinimų)</translation>
    </message>
    <message numerus="yes">
        <location filename="../transactiontablemodel.cpp" line="297"/>
        <source>Mined balance will be available in %n more blocks</source>
        <translation>
            <numerusform>Išgautas balansas bus pasiekiamas po %n bloko</numerusform>
            <numerusform>Išgautas balansas bus pasiekiamas po %n blokų</numerusform>
            <numerusform>Išgautas balansas bus pasiekiamas po %n blokų</numerusform>
        </translation>
    </message>
    <message>
        <location filename="../transactiontablemodel.cpp" line="303"/>
        <source>This block was not received by any other nodes and will probably not be accepted!</source>
        <translation>Šis blokas negautas nė vienu iš mazgų ir matomai nepriimtas</translation>
    </message>
    <message>
        <location filename="../transactiontablemodel.cpp" line="356"/>
        <source>Payment to yourself</source>
        <translation>Mokėjimas sau</translation>
    </message>
    <message>
        <location filename="../transactiontablemodel.cpp" line="358"/>
        <source>Mined</source>
        <translation>Išgauta</translation>
    </message>
    <message>
        <location filename="../transactiontablemodel.cpp" line="597"/>
        <source>Date and time that the transaction was received.</source>
        <translation>Sandorio gavimo data ir laikas</translation>
    </message>
</context>
<context>
    <name>TransactionView</name>
    <message>
        <location filename="../transactionview.cpp" line="74"/>
        <source>Sent to</source>
        <translation>Išsiųsta</translation>
    </message>
    <message>
        <location filename="../transactionview.cpp" line="280"/>
        <source>Date</source>
        <translation>Data</translation>
    </message>
    <message>
        <location filename="../transactionview.cpp" line="281"/>
        <source>Type</source>
        <translation>Tipas</translation>
    </message>
    <message>
        <location filename="../transactionview.cpp" line="282"/>
        <source>Label</source>
        <translation>Žymė</translation>
    </message>
    <message>
        <location filename="../transactionview.cpp" line="76"/>
        <source>To yourself</source>
        <translation>Skirta sau</translation>
    </message>
    <message>
        <location filename="../transactionview.cpp" line="84"/>
        <source>Enter address or label to search</source>
        <translation>Įveskite adresą ar žymę į paiešką</translation>
    </message>
    <message>
        <location filename="../transactionview.cpp" line="90"/>
        <source>Min amount</source>
        <translation>Minimali suma</translation>
    </message>
    <message>
        <location filename="../transactionview.cpp" line="57"/>
        <source>This week</source>
        <translation>Šią savaitę</translation>
    </message>
    <message>
        <location filename="../transactionview.cpp" line="279"/>
        <source>Confirmed</source>
        <translation>Patvirtintas</translation>
    </message>
    <message>
        <location filename="../transactionview.cpp" line="78"/>
        <source>Other</source>
        <translation>Kita</translation>
    </message>
    <message>
        <location filename="../transactionview.cpp" line="72"/>
        <source>Received with</source>
        <translation>Gauta su</translation>
    </message>
    <message>
        <location filename="../transactionview.cpp" line="126"/>
        <source>Copy amount</source>
        <translation>Kopijuoti sumą</translation>
    </message>
    <message>
        <location filename="../transactionview.cpp" line="127"/>
        <source>Edit label</source>
        <translation>Taisyti žymę</translation>
    </message>
    <message>
        <location filename="../transactionview.cpp" line="55"/>
        <location filename="../transactionview.cpp" line="71"/>
        <source>All</source>
        <translation>Visi</translation>
    </message>
    <message>
        <location filename="../transactionview.cpp" line="56"/>
        <source>Today</source>
        <translation>Šiandien</translation>
    </message>
    <message>
        <location filename="../transactionview.cpp" line="58"/>
        <source>This month</source>
        <translation>Šį mėnesį</translation>
    </message>
    <message>
        <location filename="../transactionview.cpp" line="59"/>
        <source>Last month</source>
        <translation>Paskutinį mėnesį</translation>
    </message>
    <message>
        <location filename="../transactionview.cpp" line="60"/>
        <source>This year</source>
        <translation>Šiais metais</translation>
    </message>
    <message>
        <location filename="../transactionview.cpp" line="61"/>
        <source>Range...</source>
        <translation>Grupė</translation>
    </message>
    <message>
        <location filename="../transactionview.cpp" line="77"/>
        <source>Mined</source>
        <translation>Išgauta</translation>
    </message>
    <message>
        <location filename="../transactionview.cpp" line="124"/>
        <source>Copy address</source>
        <translation>Kopijuoti adresą</translation>
    </message>
    <message>
        <location filename="../transactionview.cpp" line="125"/>
        <source>Copy label</source>
        <translation>Kopijuoti žymę</translation>
    </message>
    <message>
        <location filename="../transactionview.cpp" line="128"/>
        <source>Show details...</source>
        <translation>Parodyti išsamiai</translation>
    </message>
    <message>
        <location filename="../transactionview.cpp" line="270"/>
        <source>Export Transaction Data</source>
        <translation>Sandorio duomenų eksportavimas</translation>
    </message>
    <message>
        <location filename="../transactionview.cpp" line="271"/>
        <source>Comma separated file (*.csv)</source>
        <translation>Kableliais atskirtų duomenų failas (*.csv)</translation>
    </message>
    <message>
        <location filename="../transactionview.cpp" line="283"/>
        <source>Address</source>
        <translation>Adresas</translation>
    </message>
    <message>
        <location filename="../transactionview.cpp" line="284"/>
        <source>Amount</source>
        <translation>Suma</translation>
    </message>
    <message>
        <location filename="../transactionview.cpp" line="289"/>
        <source>Could not write to file %1.</source>
        <translation>Neįmanoma įrašyti į failą %1.</translation>
    </message>
    <message>
        <location filename="../transactionview.cpp" line="289"/>
        <source>Error exporting</source>
        <translation>Eksportavimo klaida</translation>
    </message>
    <message>
        <location filename="../transactionview.cpp" line="384"/>
        <source>Range:</source>
        <translation>Grupė:</translation>
    </message>
    <message>
        <location filename="../transactionview.cpp" line="392"/>
        <source>to</source>
        <translation>skirta</translation>
    </message>
    <message>
        <location filename="../transactionview.cpp" line="285"/>
        <source>ID</source>
        <translation>ID</translation>
    </message>
</context>
<context>
    <name>WalletModel</name>
    <message>
        <location filename="../walletmodel.cpp" line="142"/>
        <source>Sending...</source>
        <translation>Siunčiama</translation>
    </message>
</context>
<context>
    <name>bitcoin-core</name>
    <message>
        <location filename="../bitcoinstrings.cpp" line="85"/>
        <source>Username for JSON-RPC connections</source>
        <translation>Vartotojo vardas JSON-RPC jungimuisi</translation>
    </message>
    <message>
        <location filename="../bitcoinstrings.cpp" line="113"/>
        <source>Loading addresses...</source>
        <translation>Užkraunami adresai...</translation>
    </message>
    <message>
        <location filename="../bitcoinstrings.cpp" line="79"/>
        <source>Run in the background as a daemon and accept commands</source>
        <translation>Dirbti fone kaip šešėlyje ir priimti komandas</translation>
    </message>
    <message>
        <location filename="../bitcoinstrings.cpp" line="83"/>
        <source>Send trace/debug info to console instead of debug.log file</source>
        <translation>Siųsti atsekimo/derinimo info į konsolę vietoj debug.log failo</translation>
    </message>
    <message>
        <location filename="../bitcoinstrings.cpp" line="84"/>
        <source>Send trace/debug info to debugger</source>
        <translation>Siųsti sekimo/derinimo info derintojui</translation>
    </message>
    <message>
        <location filename="../bitcoinstrings.cpp" line="43"/>
        <source>Send command to -server or bitcoind</source>
        <translation>Siųsti komandą serveriui arba bitcoind</translation>
    </message>
    <message>
        <location filename="../bitcoinstrings.cpp" line="67"/>
        <source>Threshold for disconnecting misbehaving peers (default: 100)</source>
        <translation>Atjungimo dėl netinkamo kolegų elgesio riba  (pagal nutylėjimą: 100)</translation>
    </message>
    <message>
        <location filename="../bitcoinstrings.cpp" line="118"/>
        <source>Error loading wallet.dat: Wallet corrupted</source>
        <translation> wallet.dat pakrovimo klaida,  wallet.dat sugadintas</translation>
    </message>
    <message>
        <location filename="../bitcoinstrings.cpp" line="121"/>
        <source>Error loading wallet.dat</source>
        <translation> wallet.dat pakrovimo klaida</translation>
    </message>
    <message>
        <location filename="../bitcoinstrings.cpp" line="115"/>
        <source>Loading block index...</source>
        <translation>Užkraunami blokų indeksai...</translation>
    </message>
    <message>
        <location filename="../bitcoinstrings.cpp" line="45"/>
        <source>Get help for a command</source>
        <translation>Suteikti pagalba komandai</translation>
    </message>
    <message>
        <location filename="../bitcoinstrings.cpp" line="60"/>
        <source>Maintain at most &lt;n&gt; connections to peers (default: 125)</source>
        <translation>Palaikyti ne daugiau &lt;n&gt; jungčių kolegoms (pagal nutylėjimą: 125)</translation>
    </message>
    <message>
        <location filename="../bitcoinstrings.cpp" line="116"/>
        <source>Error loading blkindex.dat</source>
        <translation>blkindex.dat pakrovimo klaida</translation>
    </message>
    <message>
        <location filename="../bitcoinstrings.cpp" line="41"/>
        <source>Bitcoin version</source>
        <translation>Bitcoin versija</translation>
    </message>
    <message>
        <location filename="../bitcoinstrings.cpp" line="119"/>
        <source>Error loading wallet.dat: Wallet requires newer version of Bitcoin</source>
        <translation> wallet.dat pakrovimo klaida,  wallet.dat reikalauja naujasnės Bitcoin versijos</translation>
    </message>
    <message>
        <location filename="../bitcoinstrings.cpp" line="14"/>
        <source>Error: The transaction was rejected.  This might happen if some of the coins in your wallet were already spent, such as if you used a copy of wallet.dat and coins were spent in the copy but not marked as spent here.</source>
        <translation>Klaida: sandoris buvo atmestas.Tai gali įvykti, jei kai kurios monetos iš jūsų piniginėje jau buvo panaudotos, pvz. jei naudojote wallet.dat kopiją ir monetos buvo išleistos kopijoje, bet nepažymėtos kaip skirtos išleisti čia.</translation>
    </message>
    <message>
        <location filename="../bitcoinstrings.cpp" line="13"/>
        <source>Sending...</source>
        <translation>Siunčiama</translation>
    </message>
    <message>
        <location filename="../bitcoinstrings.cpp" line="42"/>
        <source>Usage:</source>
        <translation>Naudojimas:</translation>
    </message>
    <message>
        <location filename="../bitcoinstrings.cpp" line="82"/>
        <source>Prepend debug output with timestamp</source>
        <translation>Prideėti laiko žymę derinimo rezultatams</translation>
    </message>
    <message>
        <location filename="../bitcoinstrings.cpp" line="86"/>
        <source>Password for JSON-RPC connections</source>
        <translation>Slaptažodis JSON-RPC sujungimams</translation>
    </message>
    <message>
        <location filename="../bitcoinstrings.cpp" line="87"/>
        <source>Listen for JSON-RPC connections on &lt;port&gt; (default: 8332)</source>
        <translation>Klausymas JSON-RPC sujungimui prijungčiai &lt;port&gt; (pagal nutylėjimą: 8332)</translation>
    </message>
    <message>
        <location filename="../bitcoinstrings.cpp" line="88"/>
        <source>Allow JSON-RPC connections from specified IP address</source>
        <translation>Leisti JSON-RPC tik iš nurodytų IP adresų</translation>
    </message>
    <message>
        <location filename="../bitcoinstrings.cpp" line="48"/>
        <source>Specify pid file (default: bitcoind.pid)</source>
        <translation>Nurodyti pid failą  (pagal nutylėjimą: bitcoind.pid)</translation>
    </message>
    <message>
        <location filename="../bitcoinstrings.cpp" line="49"/>
        <source>Generate coins</source>
        <translation>Sukurti monetas</translation>
    </message>
    <message>
        <location filename="../bitcoinstrings.cpp" line="126"/>
        <source>Done loading</source>
        <translation>Pakrovimas baigtas</translation>
    </message>
    <message>
        <location filename="../bitcoinstrings.cpp" line="107"/>
        <source>This help message</source>
        <translation>Pagelbos žinutė</translation>
    </message>
    <message>
        <location filename="../bitcoinstrings.cpp" line="109"/>
        <source>Cannot obtain a lock on data directory %s.  Bitcoin is probably already running.</source>
        <translation>Negali gauti duomenų katalogo %s rakto. Bitcoin tikriausiai jau veikia.</translation>
    </message>
    <message>
        <location filename="../bitcoinstrings.cpp" line="120"/>
        <source>Wallet needed to be rewritten: restart Bitcoin to complete</source>
        <translation>Piniginė turi būti prrašyta: įvykdymui perkraukite Bitcoin</translation>
    </message>
    <message>
        <location filename="../bitcoinstrings.cpp" line="80"/>
        <source>Use the test network</source>
        <translation>Naudoti testavimo tinklą</translation>
    </message>
    <message>
        <location filename="../bitcoinstrings.cpp" line="8"/>
        <source>Error: Wallet locked, unable to create transaction  </source>
        <translation type="unfinished"></translation>
    </message>
    <message>
        <location filename="../bitcoinstrings.cpp" line="19"/>
        <source>Insufficient funds</source>
        <translation type="unfinished"></translation>
    </message>
    <message>
        <location filename="../bitcoinstrings.cpp" line="21"/>
        <source>To use the %s option</source>
        <translation type="unfinished"></translation>
    </message>
    <message>
        <location filename="../bitcoinstrings.cpp" line="22"/>
        <source>%s, you must set a rpcpassword in the configuration file:
 %s
It is recommended you use the following random password:
rpcuser=bitcoinrpc
rpcpassword=%s
(you do not need to remember this password)
If the file does not exist, create it with owner-readable-only file permissions.
</source>
        <translation type="unfinished"></translation>
    </message>
    <message>
        <location filename="../bitcoinstrings.cpp" line="31"/>
        <source>Error</source>
        <translation>Klaida</translation>
    </message>
    <message>
        <location filename="../bitcoinstrings.cpp" line="32"/>
        <source>An error occurred while setting up the RPC port %i for listening: %s</source>
        <translation type="unfinished"></translation>
    </message>
    <message>
        <location filename="../bitcoinstrings.cpp" line="33"/>
        <source>You must set rpcpassword=&lt;password&gt; in the configuration file:
%s
If the file does not exist, create it with owner-readable-only file permissions.</source>
        <translation type="unfinished"></translation>
    </message>
    <message>
        <location filename="../bitcoinstrings.cpp" line="52"/>
        <source>Show splash screen on startup (default: 1)</source>
        <translation type="unfinished"></translation>
    </message>
    <message>
        <location filename="../bitcoinstrings.cpp" line="54"/>
        <source>Set database cache size in megabytes (default: 25)</source>
        <translation type="unfinished"></translation>
    </message>
    <message>
        <location filename="../bitcoinstrings.cpp" line="55"/>
        <source>Set database disk log size in megabytes (default: 100)</source>
        <translation type="unfinished"></translation>
    </message>
    <message>
        <location filename="../bitcoinstrings.cpp" line="63"/>
        <source>Find peers using internet relay chat (default: 0)</source>
        <translation type="unfinished"></translation>
    </message>
    <message>
        <location filename="../bitcoinstrings.cpp" line="64"/>
        <source>Accept connections from outside (default: 1)</source>
        <translation type="unfinished"></translation>
    </message>
    <message>
        <location filename="../bitcoinstrings.cpp" line="65"/>
        <source>Set language, for example &quot;de_DE&quot; (default: system locale)</source>
        <translation>Nustatyti kalbą, pavyzdžiui &quot;lt_LT&quot; (numatyta: sistemos kalba)</translation>
    </message>
    <message>
        <location filename="../bitcoinstrings.cpp" line="66"/>
        <source>Find peers using DNS lookup (default: 1)</source>
        <translation type="unfinished"></translation>
    </message>
    <message>
        <location filename="../bitcoinstrings.cpp" line="75"/>
        <source>Detach block and address databases. Increases shutdown time (default: 0)</source>
        <translation type="unfinished"></translation>
    </message>
    <message>
        <location filename="../bitcoinstrings.cpp" line="89"/>
        <source>Send commands to node running on &lt;ip&gt; (default: 127.0.0.1)</source>
        <translation>Siųsti komandą mazgui dirbančiam &lt;ip&gt; (pagal nutylėjimą: 127.0.0.1)</translation>
    </message>
    <message>
        <location filename="../bitcoinstrings.cpp" line="90"/>
        <source>Execute command when the best block changes (%s in cmd is replaced by block hash)</source>
        <translation type="unfinished"></translation>
    </message>
    <message>
        <location filename="../bitcoinstrings.cpp" line="93"/>
        <source>Upgrade wallet to latest format</source>
        <translation type="unfinished"></translation>
    </message>
    <message>
        <location filename="../bitcoinstrings.cpp" line="94"/>
        <source>Set key pool size to &lt;n&gt; (default: 100)</source>
        <translation>Nustatyti rakto apimties dydį &lt;n&gt; (pagal nutylėjimą: 100)</translation>
    </message>
    <message>
        <location filename="../bitcoinstrings.cpp" line="95"/>
        <source>Rescan the block chain for missing wallet transactions</source>
        <translation>Ieškoti  prarastų piniginės sandorių blokų grandinėje</translation>
    </message>
    <message>
        <location filename="../bitcoinstrings.cpp" line="96"/>
        <source>How many blocks to check at startup (default: 2500, 0 = all)</source>
        <translation type="unfinished"></translation>
    </message>
    <message>
        <location filename="../bitcoinstrings.cpp" line="97"/>
        <source>How thorough the block verification is (0-6, default: 1)</source>
        <translation type="unfinished"></translation>
    </message>
    <message>
        <location filename="../bitcoinstrings.cpp" line="101"/>
        <source>Use OpenSSL (https) for JSON-RPC connections</source>
        <translation>Naudoti OpenSSL  (https) jungimuisi JSON-RPC </translation>
    </message>
    <message>
        <location filename="../bitcoinstrings.cpp" line="102"/>
        <source>Server certificate file (default: server.cert)</source>
        <translation>Serverio sertifikato failas (pagal nutylėjimą: server.cert)</translation>
    </message>
    <message>
        <location filename="../bitcoinstrings.cpp" line="103"/>
        <source>Server private key (default: server.pem)</source>
        <translation>Serverio privatus raktas  (pagal nutylėjimą: server.pem)</translation>
    </message>
    <message>
        <location filename="../bitcoinstrings.cpp" line="104"/>
        <source>Acceptable ciphers (default: TLSv1+HIGH:!SSLv2:!aNULL:!eNULL:!AH:!3DES:@STRENGTH)</source>
        <translation>Priimtini šifrai (pagal nutylėjimą: TLSv1+HIGH:!SSLv2:!aNULL:!eNULL:!AH:!3DES:@STRENGTH)</translation>
    </message>
    <message>
        <location filename="../bitcoinstrings.cpp" line="46"/>
        <source>Options:</source>
        <translation>Opcijos:</translation>
    </message>
    <message>
        <location filename="../bitcoinstrings.cpp" line="47"/>
        <source>Specify configuration file (default: bitcoin.conf)</source>
        <translation>Nurodyti konfigūracijos failą (pagal nutylėjimąt: bitcoin.conf)</translation>
    </message>
    <message>
        <location filename="../bitcoinstrings.cpp" line="53"/>
        <source>Specify data directory</source>
        <translation>Nustatyti duomenų direktoriją</translation>
    </message>
    <message>
        <location filename="../bitcoinstrings.cpp" line="56"/>
        <source>Specify connection timeout (in milliseconds)</source>
        <translation>Nustatyti sujungimo trukmę (milisekundėmis)</translation>
    </message>
    <message>
        <location filename="../bitcoinstrings.cpp" line="125"/>
        <source>Rescanning...</source>
        <translation>Peržiūra</translation>
    </message>
    <message>
        <location filename="../bitcoinstrings.cpp" line="108"/>
        <source>Usage</source>
        <translation>Naudojimas</translation>
    </message>
    <message>
        <location filename="../bitcoinstrings.cpp" line="71"/>
        <source>Maximum per-connection receive buffer, &lt;n&gt;*1000 bytes (default: 10000)</source>
        <translation>Maksimalus buferis priėmimo sujungimui &lt;n&gt;*1000 bitų (pagal nutylėjimą: 10000)</translation>
    </message>
    <message>
        <location filename="../bitcoinstrings.cpp" line="72"/>
        <source>Maximum per-connection send buffer, &lt;n&gt;*1000 bytes (default: 10000)</source>
        <translation>Maksimalus buferis siuntimo sujungimui &lt;n&gt;*1000 bitų (pagal nutylėjimą: 10000)</translation>
    </message>
    <message>
        <location filename="../bitcoinstrings.cpp" line="73"/>
        <source>Use Universal Plug and Play to map the listening port (default: 1)</source>
        <translation type="unfinished">Bandymas naudoti UPnP struktūra klausymosi prievadui (default: 1)</translation>
    </message>
    <message>
        <location filename="../bitcoinstrings.cpp" line="81"/>
        <source>Output extra debugging information</source>
        <translation>Išėjimo papildomas derinimo informacija</translation>
    </message>
    <message>
        <location filename="../bitcoinstrings.cpp" line="98"/>
        <source>
SSL options: (see the Bitcoin Wiki for SSL setup instructions)</source>
        <translation>SSL opcijos (žr.e Bitcoin Wiki for SSL setup instructions)</translation>
    </message>
    <message>
        <location filename="../bitcoinstrings.cpp" line="44"/>
        <source>List commands</source>
        <translation>Komandų sąrašas</translation>
    </message>
    <message>
        <location filename="../bitcoinstrings.cpp" line="112"/>
        <source>Bitcoin</source>
        <translation>Bitcoin</translation>
    </message>
    <message>
        <location filename="../bitcoinstrings.cpp" line="114"/>
        <source>Error loading addr.dat</source>
        <translation>addr.dat pakrovimo klaida</translation>
    </message>
    <message>
        <location filename="../bitcoinstrings.cpp" line="122"/>
        <source>Cannot downgrade wallet</source>
        <translation type="unfinished"></translation>
    </message>
    <message>
        <location filename="../bitcoinstrings.cpp" line="123"/>
        <source>Cannot initialize keypool</source>
        <translation type="unfinished"></translation>
    </message>
    <message>
        <location filename="../bitcoinstrings.cpp" line="124"/>
        <source>Cannot write default address</source>
        <translation type="unfinished"></translation>
    </message>
    <message>
        <location filename="../bitcoinstrings.cpp" line="127"/>
        <source>Invalid -proxy address</source>
        <translation>Neteisingas proxy adresas</translation>
    </message>
    <message>
        <location filename="../bitcoinstrings.cpp" line="128"/>
        <source>Invalid amount for -paytxfee=&lt;amount&gt;</source>
        <translation>Neteisinga suma -paytxfee=&lt;amount&gt;</translation>
    </message>
    <message>
        <location filename="../bitcoinstrings.cpp" line="129"/>
        <source>Warning: -paytxfee is set very high.  This is the transaction fee you will pay if you send a transaction.</source>
        <translation>Įspėjimas: -paytxfee yra nustatytas per didelis. Tai sandorio mokestis, kurį turėsite mokėti, jei siųsite sandorį.</translation>
    </message>
    <message>
        <location filename="../bitcoinstrings.cpp" line="132"/>
        <source>Error: CreateThread(StartNode) failed</source>
        <translation>Klaida: nepasileidžia CreateThread(StartNode) </translation>
    </message>
    <message>
        <location filename="../bitcoinstrings.cpp" line="133"/>
        <source>Unable to bind to port %d on this computer.  Bitcoin is probably already running.</source>
        <translation>Nepavyko susieti šiame kompiuteryje prievado %d. Bitcoin tikriausiai jau veikia.</translation>
    </message>
    <message>
        <location filename="../bitcoinstrings.cpp" line="20"/>
        <source>Warning: Disk space is low</source>
        <translation>Įspėjimas: nepakanka vietos diske</translation>
    </message>
    <message>
        <location filename="../bitcoinstrings.cpp" line="51"/>
        <source>Start minimized</source>
        <translation>Pradžia sumažinta</translation>
    </message>
    <message>
        <location filename="../bitcoinstrings.cpp" line="57"/>
        <source>Connect through socks4 proxy</source>
        <translation>Prisijungti per socks4 proxy</translation>
    </message>
    <message>
        <location filename="../bitcoinstrings.cpp" line="58"/>
        <source>Allow DNS lookups for addnode and connect</source>
        <translation>Leisti DNS paiešką sujungimui ir mazgo pridėjimui</translation>
    </message>
    <message>
        <location filename="../bitcoinstrings.cpp" line="62"/>
        <source>Connect only to the specified node</source>
        <translation>Prisijungti tik prie nurodyto mazgo</translation>
    </message>
    <message>
        <location filename="../bitcoinstrings.cpp" line="77"/>
        <source>Fee per KB to add to transactions you send</source>
        <translation>Įtraukti mokestį už kB siunčiamiems sandoriams</translation>
    </message>
    <message>
        <location filename="../bitcoinstrings.cpp" line="117"/>
        <source>Loading wallet...</source>
        <translation>Užkraunama piniginė...</translation>
    </message>
    <message>
        <location filename="../bitcoinstrings.cpp" line="9"/>
        <source>Error: This transaction requires a transaction fee of at least %s because of its amount, complexity, or use of recently received funds  </source>
        <translation>Šis sandoris viršija leistiną dydį.  Jūs galite įvykdyti jį papildomai sumokėję %1 mokesčių, kurie bus išsiųsti tais pačiais mazgais kuriais vyko sandoris ir padės palaikyti tinklą. Ar jūs norite apmokėti papildomą mokestį?</translation>
    </message>
    <message>
        <location filename="../bitcoinstrings.cpp" line="12"/>
        <source>Error: Transaction creation failed  </source>
        <translation>KLAIDA:nepavyko sudaryti sandorio</translation>
    </message>
    <message>
        <location filename="../bitcoinstrings.cpp" line="18"/>
        <source>Invalid amount</source>
        <translation>Neteisinga suma</translation>
    </message>
    <message>
        <location filename="../bitcoinstrings.cpp" line="61"/>
        <source>Add a node to connect to and attempt to keep the connection open</source>
        <translation>Pridėti mazgą prie sujungti su and attempt to keep the connection open</translation>
    </message>
    <message>
        <location filename="../bitcoinstrings.cpp" line="74"/>
        <source>Use Universal Plug and Play to map the listening port (default: 0)</source>
        <translation type="unfinished">Bandymas naudoti UPnP struktūra klausymosi prievadui (default: 0)</translation>
    </message>
    <message>
        <location filename="../bitcoinstrings.cpp" line="78"/>
        <source>Accept command line and JSON-RPC commands</source>
        <translation>Priimti komandinę eilutę ir JSON-RPC komandas</translation>
    </message>
    <message>
        <location filename="../bitcoinstrings.cpp" line="50"/>
        <source>Don&apos;t generate coins</source>
        <translation>Neišgavinėti monetų</translation>
    </message>
    <message>
        <location filename="../bitcoinstrings.cpp" line="59"/>
        <source>Listen for connections on &lt;port&gt; (default: 8333 or testnet: 18333)</source>
        <translation>Sujungimo klausymas prijungčiai  &lt;port&gt; (pagal nutylėjimą: 8333 arba testnet: 18333)</translation>
    </message>
    <message>
        <location filename="../bitcoinstrings.cpp" line="68"/>
        <source>Number of seconds to keep misbehaving peers from reconnecting (default: 86400)</source>
        <translation>Sekundžių kiekis eikiamas palaikyti ryšį dėl lygiarangių nestabilumo (pagal nutylėjimą: 86.400)</translation>
    </message>
    <message>
        <location filename="../bitcoinstrings.cpp" line="38"/>
        <source>Warning: Please check that your computer&apos;s date and time are correct.  If your clock is wrong Bitcoin will not work properly.</source>
        <translation>Įspėjimas: Patikrinkite, kad kompiuterio data ir laikas yra teisingi.Jei Jūsų laikrodis neteisingai nustatytas Bitcoin, veiks netinkamai.</translation>
    </message>
</context>
</TS><|MERGE_RESOLUTION|>--- conflicted
+++ resolved
@@ -557,7 +557,7 @@
     <message>
         <location filename="../bitcoingui.cpp" line="826"/>
         <source>Backup Failed</source>
-        <translation type="unfinished"></translation>
+        <translation>Nepavyko padaryti atsarginės kopijos</translation>
     </message>
     <message>
         <location filename="../bitcoingui.cpp" line="826"/>
@@ -606,15 +606,9 @@
         </translation>
     </message>
     <message>
-<<<<<<< HEAD
         <location filename="../bitcoingui.cpp" line="519"/>
         <source>Downloaded %1 of %2 blocks of transaction history (%3% done).</source>
         <translation>Atsisiuntė %1 iš %2 sandorių istorijos blokų (%3% done).</translation>
-=======
-        <location filename="../bitcoingui.cpp" line="809"/>
-        <source>Backup Failed</source>
-        <translation>Nepavyko padaryti atsarginės kopijos</translation>
->>>>>>> 38297ba9
     </message>
     <message>
         <location filename="../bitcoingui.cpp" line="823"/>
@@ -1063,37 +1057,24 @@
 <context>
     <name>SendCoinsDialog</name>
     <message>
-<<<<<<< HEAD
-=======
+        <location filename="../sendcoinsdialog.cpp" line="95"/>
+        <source>&lt;b&gt;%1&lt;/b&gt; to %2 (%3)</source>
+        <translation>&lt;b&gt;%1&lt;/b&gt; to %2 (%3)</translation>
+    </message>
+    <message>
+        <location filename="../forms/sendcoinsdialog.ui" line="144"/>
+        <source>Confirm the send action</source>
+        <translation>Patvirtinti siuntimo veiksmą</translation>
+    </message>
+    <message>
+        <location filename="../forms/sendcoinsdialog.ui" line="106"/>
+        <source>Balance:</source>
+        <translation>Balansas:</translation>
+    </message>
+    <message>
         <location filename="../forms/sendcoinsdialog.ui" line="113"/>
         <source>123.456 BTC</source>
         <translation>123.456 BTC</translation>
-    </message>
-    <message>
->>>>>>> 38297ba9
-        <location filename="../sendcoinsdialog.cpp" line="95"/>
-        <source>&lt;b&gt;%1&lt;/b&gt; to %2 (%3)</source>
-        <translation>&lt;b&gt;%1&lt;/b&gt; to %2 (%3)</translation>
-    </message>
-    <message>
-        <location filename="../forms/sendcoinsdialog.ui" line="144"/>
-        <source>Confirm the send action</source>
-        <translation>Patvirtinti siuntimo veiksmą</translation>
-    </message>
-    <message>
-        <location filename="../forms/sendcoinsdialog.ui" line="106"/>
-        <source>Balance:</source>
-        <translation>Balansas:</translation>
-    </message>
-    <message>
-        <location filename="../forms/sendcoinsdialog.ui" line="113"/>
-        <source>123.456 BTC</source>
-        <translation>123.456 BTC</translation>
-    </message>
-    <message>
-        <location filename="../forms/sendcoinsdialog.ui" line="147"/>
-        <source>&amp;Send</source>
-        <translation>&amp;Siųsti</translation>
     </message>
     <message>
         <location filename="../sendcoinsdialog.cpp" line="100"/>
@@ -1295,143 +1276,73 @@
         <translation>&lt;b&gt;Šaltinis:&lt;/b&gt; Sukurta&lt;br&gt;</translation>
     </message>
     <message>
-<<<<<<< HEAD
-        <location filename="../transactiondesc.cpp" line="76"/>
-        <location filename="../transactiondesc.cpp" line="93"/>
-=======
-        <location filename="../transactiondesc.cpp" line="72"/>
-        <location filename="../transactiondesc.cpp" line="89"/>
->>>>>>> 38297ba9
+        <location filename="../transactiondesc.cpp" line="75"/>
+        <location filename="../transactiondesc.cpp" line="92"/>
         <source>&lt;b&gt;From:&lt;/b&gt; </source>
         <translation>&lt;b&gt;Nuo:&lt;/b&gt; </translation>
     </message>
     <message>
-<<<<<<< HEAD
-        <location filename="../transactiondesc.cpp" line="94"/>
-        <location filename="../transactiondesc.cpp" line="117"/>
-        <location filename="../transactiondesc.cpp" line="176"/>
-=======
-        <location filename="../transactiondesc.cpp" line="90"/>
-        <location filename="../transactiondesc.cpp" line="113"/>
-        <location filename="../transactiondesc.cpp" line="172"/>
->>>>>>> 38297ba9
+        <location filename="../transactiondesc.cpp" line="93"/>
+        <location filename="../transactiondesc.cpp" line="116"/>
+        <location filename="../transactiondesc.cpp" line="175"/>
         <source>&lt;b&gt;To:&lt;/b&gt; </source>
         <translation>&lt;b&gt;Skirta:&lt;/b&gt; </translation>
     </message>
     <message>
-<<<<<<< HEAD
-        <location filename="../transactiondesc.cpp" line="97"/>
-=======
-        <location filename="../transactiondesc.cpp" line="93"/>
->>>>>>> 38297ba9
+        <location filename="../transactiondesc.cpp" line="96"/>
         <source> (yours, label: </source>
         <translation> (jūsų, žymė: </translation>
     </message>
     <message>
-<<<<<<< HEAD
-        <location filename="../transactiondesc.cpp" line="99"/>
-=======
-        <location filename="../transactiondesc.cpp" line="95"/>
->>>>>>> 38297ba9
+        <location filename="../transactiondesc.cpp" line="98"/>
         <source> (yours)</source>
         <translation> (jūsų)</translation>
     </message>
     <message>
-<<<<<<< HEAD
-        <location filename="../transactiondesc.cpp" line="134"/>
-        <location filename="../transactiondesc.cpp" line="148"/>
-        <location filename="../transactiondesc.cpp" line="193"/>
-        <location filename="../transactiondesc.cpp" line="210"/>
-=======
-        <location filename="../transactiondesc.cpp" line="130"/>
-        <location filename="../transactiondesc.cpp" line="144"/>
-        <location filename="../transactiondesc.cpp" line="189"/>
-        <location filename="../transactiondesc.cpp" line="206"/>
->>>>>>> 38297ba9
+        <location filename="../transactiondesc.cpp" line="133"/>
+        <location filename="../transactiondesc.cpp" line="147"/>
+        <location filename="../transactiondesc.cpp" line="192"/>
+        <location filename="../transactiondesc.cpp" line="209"/>
         <source>&lt;b&gt;Credit:&lt;/b&gt; </source>
         <translation>&lt;b&gt;Kreditas:&lt;/b&gt; </translation>
     </message>
     <message>
-<<<<<<< HEAD
-        <location filename="../transactiondesc.cpp" line="136"/>
-=======
-        <location filename="../transactiondesc.cpp" line="132"/>
->>>>>>> 38297ba9
+        <location filename="../transactiondesc.cpp" line="135"/>
         <source>(%1 matures in %2 more blocks)</source>
         <translation>(%1 apmokėtinas %2 daugiau blokais)</translation>
     </message>
     <message>
-<<<<<<< HEAD
-        <location filename="../transactiondesc.cpp" line="198"/>
-=======
-        <location filename="../transactiondesc.cpp" line="136"/>
-        <source>(not accepted)</source>
-        <translation>(nepriimta)</translation>
-    </message>
-    <message>
-        <location filename="../transactiondesc.cpp" line="180"/>
-        <location filename="../transactiondesc.cpp" line="188"/>
-        <location filename="../transactiondesc.cpp" line="203"/>
-        <source>&lt;b&gt;Debit:&lt;/b&gt; </source>
-        <translation>&lt;b&gt;Debitas:&lt;/b&gt; </translation>
-    </message>
-    <message>
-        <location filename="../transactiondesc.cpp" line="194"/>
->>>>>>> 38297ba9
+        <location filename="../transactiondesc.cpp" line="197"/>
         <source>&lt;b&gt;Transaction fee:&lt;/b&gt; </source>
         <translation>&lt;b&gt;Sandorio mokestis:&lt;/b&gt; </translation>
     </message>
     <message>
-<<<<<<< HEAD
-        <location filename="../transactiondesc.cpp" line="214"/>
-=======
-        <location filename="../transactiondesc.cpp" line="210"/>
->>>>>>> 38297ba9
+        <location filename="../transactiondesc.cpp" line="213"/>
         <source>&lt;b&gt;Net amount:&lt;/b&gt; </source>
         <translation>&lt;b&gt;Neto suma:&lt;/b&gt; </translation>
     </message>
     <message>
-<<<<<<< HEAD
-        <location filename="../transactiondesc.cpp" line="220"/>
-=======
-        <location filename="../transactiondesc.cpp" line="216"/>
->>>>>>> 38297ba9
+        <location filename="../transactiondesc.cpp" line="219"/>
         <source>Message:</source>
         <translation>Žinutė:</translation>
     </message>
     <message>
-<<<<<<< HEAD
-        <location filename="../transactiondesc.cpp" line="222"/>
-=======
-        <location filename="../transactiondesc.cpp" line="218"/>
->>>>>>> 38297ba9
+        <location filename="../transactiondesc.cpp" line="221"/>
         <source>Comment:</source>
         <translation>Komentaras:</translation>
     </message>
     <message>
-<<<<<<< HEAD
-        <location filename="../transactiondesc.cpp" line="224"/>
-=======
-        <location filename="../transactiondesc.cpp" line="220"/>
->>>>>>> 38297ba9
+        <location filename="../transactiondesc.cpp" line="223"/>
         <source>Transaction ID:</source>
         <translation>Sandorio ID:</translation>
     </message>
     <message>
-<<<<<<< HEAD
-        <location filename="../transactiondesc.cpp" line="227"/>
-=======
-        <location filename="../transactiondesc.cpp" line="223"/>
->>>>>>> 38297ba9
+        <location filename="../transactiondesc.cpp" line="226"/>
         <source>Generated coins must wait 120 blocks before they can be spent.  When you generated this block, it was broadcast to the network to be added to the block chain.  If it fails to get into the chain, it will change to &quot;not accepted&quot; and not be spendable.  This may occasionally happen if another node generates a block within a few seconds of yours.</source>
         <translation>Išgautos monetos turi sulaukti 120 blokų, kol jos gali būti naudojamos. Kai sukūrėte šį bloką, jis buvo transliuojamas tinkle ir turėjo būti įtrauktas į blokų grandinę. Jei nepavyksta patekti į grandinę, bus pakeista į &quot;nepriėmė&quot;, o ne &quot;vartojamas&quot;. Tai kartais gali atsitikti, jei kitas mazgas per keletą sekundžių sukuria bloką po jūsų bloko.</translation>
     </message>
     <message>
-<<<<<<< HEAD
-        <location filename="../transactiondesc.cpp" line="93"/>
-=======
-        <location filename="../transactiondesc.cpp" line="89"/>
->>>>>>> 38297ba9
+        <location filename="../transactiondesc.cpp" line="92"/>
         <source>unknown</source>
         <translation>nežinomas</translation>
     </message>
@@ -1446,14 +1357,14 @@
         <translation>Atidaryta iki %1</translation>
     </message>
     <message>
-        <location filename="../transactiondesc.cpp" line="140"/>
+        <location filename="../transactiondesc.cpp" line="139"/>
         <source>(not accepted)</source>
         <translation>(nepriimta)</translation>
     </message>
     <message>
-        <location filename="../transactiondesc.cpp" line="184"/>
-        <location filename="../transactiondesc.cpp" line="192"/>
-        <location filename="../transactiondesc.cpp" line="207"/>
+        <location filename="../transactiondesc.cpp" line="183"/>
+        <location filename="../transactiondesc.cpp" line="191"/>
+        <location filename="../transactiondesc.cpp" line="206"/>
         <source>&lt;b&gt;Debit:&lt;/b&gt; </source>
         <translation>&lt;b&gt;Debitas:&lt;/b&gt; </translation>
     </message>
