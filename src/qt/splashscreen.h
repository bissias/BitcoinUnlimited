--- conflicted
+++ resolved
@@ -12,11 +12,7 @@
 
 /** Class for the splashscreen with information of the running client.
  *
-<<<<<<< HEAD
  * @note this is intentionally not a QSplashScreen. Bitcoin initialization
-=======
- * @note this is intentionally not a QSplashScreen. Bitcoin Unlimited initialization
->>>>>>> 52930eb8
  * can take a long time, and in that case a progress window that cannot be
  * moved around and minimized has turned out to be frustrating to the user.
  */
